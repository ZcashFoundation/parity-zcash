--- conflicted
+++ resolved
@@ -9,13 +9,10 @@
 	Raw,
 	/// Miner-related methods
 	Miner,
-<<<<<<< HEAD
 	/// BlockChain-related methods
 	BlockChain,
-=======
 	/// Network
 	Network,
->>>>>>> 80f17977
 }
 
 #[derive(Debug, PartialEq, Eq)]
@@ -25,11 +22,7 @@
 
 impl Default for ApiSet {
 	fn default() -> Self {
-<<<<<<< HEAD
-		ApiSet::List(vec![Api::Raw, Api::Miner, Api::BlockChain].into_iter().collect())
-=======
-		ApiSet::List(vec![Api::Raw, Api::Network].into_iter().collect())
->>>>>>> 80f17977
+		ApiSet::List(vec![Api::Raw, Api::Miner, Api::BlockChain, Api::Network].into_iter().collect())
 	}
 }
 
@@ -40,11 +33,8 @@
 		match s {
 			"raw" => Ok(Api::Raw),
 			"miner" => Ok(Api::Miner),
-<<<<<<< HEAD
 			"blockchain" => Ok(Api::BlockChain),
-=======
 			"network" => Ok(Api::Network),
->>>>>>> 80f17977
 			api => Err(format!("Unknown api: {}", api)),
 		}
 	}
@@ -65,11 +55,8 @@
 		match api {
 			Api::Raw => server.add_delegate(RawClient::new(RawClientCore::new(deps.local_sync_node.clone())).to_delegate()),
 			Api::Miner => server.add_delegate(MinerClient::new(MinerClientCore::new(deps.local_sync_node.clone())).to_delegate()),
-<<<<<<< HEAD
 			Api::BlockChain => server.add_delegate(BlockChainClient::new(BlockChainClientCore::new(deps.network, deps.storage.clone())).to_delegate()),
-=======
 			Api::Network => server.add_delegate(NetworkClient::new(NetworkClientCore::new(deps.p2p_context.clone())).to_delegate()),
->>>>>>> 80f17977
 		}
 	}
 	server
