--- conflicted
+++ resolved
@@ -394,13 +394,8 @@
 		{
 			let mut chain = self.chain.write();
 
-<<<<<<< HEAD
 			// forget for this block and all its children
 			chain.forget_with_children(&hash);
-=======
-			// remove block from verification queue
-			chain.remove_block_with_state(hash, BlockState::Verifying);
->>>>>>> 28771ada
 		}
 
 		// awake threads, waiting for this block insertion
@@ -805,15 +800,10 @@
 		let chain = ChainRef::new(RwLock::new(Chain::new(storage.clone())));
 		let executor = DummyTaskExecutor::new();
 		let config = Config { threads_num: 1, skip_verification: true };
-<<<<<<< HEAD
+
 		let client = SynchronizationClient::new(config, &handle, executor.clone(), chain.clone());
 		(event_loop, handle, executor, chain, client)
 	} 
-=======
-		let client = SynchronizationClient::new(config, &handle, executor.clone(), chain);
-		(event_loop, handle, executor, client)
-	}
->>>>>>> 28771ada
 
 	#[test]
 	fn synchronization_saturated_on_start() {
