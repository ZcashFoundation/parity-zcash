use std::sync::Arc;
use std::cmp::{min, max};
use std::collections::{HashMap, HashSet, VecDeque};
use std::collections::hash_map::Entry;
use parking_lot::Mutex;
use futures::{BoxFuture, Future, finished};
use futures::stream::Stream;
use tokio_core::reactor::{Handle, Interval};
use futures_cpupool::CpuPool;
use db;
use chain::{Block, BlockHeader, Transaction};
use message::types;
use message::common::{InventoryVector, InventoryType};
use primitives::hash::H256;
use synchronization_peers::Peers;
#[cfg(test)] use synchronization_peers::{Information as PeersInformation};
use synchronization_chain::{ChainRef, BlockState, TransactionState, HeadersIntersection, BlockInsertionResult};
#[cfg(test)]
use synchronization_chain::{Information as ChainInformation};
use synchronization_executor::{Task, TaskExecutor};
use orphan_blocks_pool::OrphanBlocksPool;
use orphan_transactions_pool::OrphanTransactionsPool;
use synchronization_server::ServerTaskIndex;
use synchronization_manager::{manage_synchronization_peers_blocks, manage_synchronization_peers_inventory,
	manage_unknown_orphaned_blocks, manage_orphaned_transactions, MANAGEMENT_INTERVAL_MS,
	ManagePeersConfig, ManageUnknownBlocksConfig, ManageOrphanTransactionsConfig};
use synchronization_verifier::{Verifier, VerificationSink};
use compact_block_builder::build_compact_block;
use hash_queue::HashPosition;
use miner::transaction_fee_rate;
use time;
use std::time::Duration;

#[cfg_attr(feature="cargo-clippy", allow(doc_markdown))]
///! TODO: update with headers-first corrections
///!
///! Blocks synchronization process:
///!
///! When new peer is connected:
///! 1) send `getheaders` message with full block locator hashes (see `LocalNode`)
///!
///! on_new_blocks_headers: When `headers` message is received from peer:
///! 1) queue_intersection = intersect(queue, inventory)
///! 2) if !queue_intersection.is_empty(): ===> responded with blocks within sync window
///! 2.1) remember peer as useful
///! 2.2) inventory_rest = inventory - queue_intersection
///! 2.3) if inventory_rest.is_empty(): ===> no new unknown blocks in inventory
///! 2.3.1) stop (2.3)
///! 2.4) if !inventory_rest.is_empty(): ===> has new unknown blocks in inventory
///! 2.4.1) queue_rest = queue after intersection
///! 2.4.2) if queue_rest.is_empty(): ===> has new unknown blocks in inventory, no fork
///! 2.4.2.1) scheduled_blocks.append(inventory_rest)
///! 2.4.2.2) stop (2.4.2)
///! 2.4.3) if !queue_rest.is_empty(): ===> has new unknown blocks in inventory, fork
///! 2.4.3.1) scheduled_blocks.append(inventory_rest)
///! 2.4.3.2) stop (2.4.3)
///! 2.4.3) stop (2.4)
///! 2.5) stop (2)
///! 3) if queue_intersection.is_empty(): ===> responded with out-of-sync-window blocks
///! 3.1) last_known_block = inventory.last(b => b.is_known())
///! 3.2) if last_known_block == None: ===> we know nothing about these blocks & we haven't asked for these
///! 3.2.1) if !synchronizing => remember peer as useful + ask for blocks
///! 3.2.1) if synchronizing => peer will be excluded later by management thread
///! 3.2.2) stop (3.2)
///! 3.3) if last_known_block == last(inventory): ===> responded with all-known-blocks
///! 3.3.1) if syncing, remember peer as useful (possibly had failures before && have been excluded from sync)
///! 3.3.2) stop (3.3)
///! 3.4) if last_known_block in the middle of inventory: ===> responded with forked blocks
///! 3.4.1) remember peer as useful
///! 3.4.2) inventory_rest = inventory after last_known_block
///! 3.4.3) scheduled_blocks.append(inventory_rest)
///! 3.4.4) stop (3.4)
///! 3.5) stop (3)
///!
///! on_peer_block: After receiving `block` message:
///! 1) if block_state(block) in (Verifying, Stored): ===> late delivery
///! 1.1) remember peer as useful
///! 1.2) stop (1)
///! 2) if block_state(block) in (Scheduled, Requested): ===> future/on-time delivery
///! 2.1) remember peer as useful
///! 2.2) if block_state(block.parent) in (Verifying, Stored): ===> we can proceed with verification
///! 2.2.1) remove block from current queue (Verifying || Stored)
///! 2.2.2) append block to the verification queue
///! 2.2.3) queue verification().and_then(on_block_verification_success).or_else(on_block_verification_error)
///! 2.2.4) try to verify orphan blocks
///! 2.2.5) stop (2.2)
///! 2.3) if block_state(block.parent) in (Requested, Scheduled): ===> we have found an orphan block
///! 2.3.1) remove block from current queue (Verifying || Stored)
///! 2.3.2) append block to the orphans
///! 2.3.3) stop (2.3)
///! 2.4) if block_state(block.parent) == Unknown: ===> bad block found
///! 2.4.1) remove block from current queue (Verifying || Stored)
///! 2.4.2) stop (2.4)
///! 2.5) stop (2)
///! 3) if block_state(block) == Unknown: ===> maybe we are on-top of chain && new block is announced?
///! 3.1) if block_state(block.parent_hash) == Unknown: ===> we do not know parent
///! 3.1.1) ignore this block
///! 3.1.2) stop (3.1)
///! 3.2) if block_state(block.parent_hash) in (Verifying, Stored): ===> fork found, can verify
///! 3.2.1) ask peer for best inventory (after this block)
///! 3.2.2) append block to verifying queue
///! 3.2.3) queue verification().and_then(on_block_verification_success).or_else(on_block_verification_error)
///! 3.2.4) stop (3.2)
///! 3.3) if block_state(block.parent_hash) in (Requested, Scheduled): ===> fork found, add as orphan
///! 3.3.1) ask peer for best inventory (after this block)
///! 3.3.2) append block to orphan
///! 3.3.3) stop (3.3)
///! 3.4) stop (2)
///! + if no blocks left in scheduled + requested queue => we are saturated => ask all peers for inventory & forget
///!
///! execute_synchronization_tasks: After receiving `headers`/`inventory` message OR receiving `block` message OR when management thread schedules tasks:
///! 1) if there are blocks in `scheduled` queue AND we can fit more blocks into memory: ===> ask for blocks
///! 1.1) select idle peers
///! 1.2) for each idle peer: query chunk of blocks from `scheduled` queue
///! 1.3) move requested blocks from `scheduled` to `requested` queue
///! 1.4) mark idle peers as active
///! 1.5) stop (1)
///! 2) if `scheduled` queue is not yet saturated: ===> ask for new blocks hashes
///! 2.1) for each idle peer: send shortened `getblocks` message
///! 2.2) 'forget' idle peers => they will be added again if respond with inventory
///! 2.3) stop (2)
///!
///! manage_synchronization_peers: When management thread awakes:
///! 1) for peer in active_peers.where(p => now() - p.last_request_time() > failure_interval):
///! 1.1) return all peer' tasks to the tasks pool + TODO: filter tasks (if we have requested some hash several times from several peers && they haven't responded => drop this hash + reset sync???)
///! 1.2) increase # of failures for this peer
///! 1.3) if # of failures > max_failures: ===> super-bad peer
///! 1.3.1) forget peer
///! 1.3.3) stop (1.3)
///! 1.4) if # of failures <= max_failures: ===> bad peer
///! 1.4.1) move peer to idle pool
///! 1.4.2) stop (1.4)
///! 2) schedule tasks from pool (if any)
///!
///! on_block_verification_success: When verification completes scuccessfully:
///! 1) if block_state(block) != Verifying: ===> parent verification failed
///! 1.1) stop (1)
///! 2) remove from verifying queue
///! 3) insert to the db
///!
///! on_block_verification_error: When verification completes with an error:
///! 1) remove block from verification queue
///! 2) remove all known children from all queues [so that new `block` messages will be ignored in on_peer_block.3.1.1]
///!

/// Approximate maximal number of blocks hashes in scheduled queue.
const MAX_SCHEDULED_HASHES: u32 = 4 * 1024;
/// Approximate maximal number of blocks hashes in requested queue.
const MAX_REQUESTED_BLOCKS: u32 = 256;
/// Approximate maximal number of blocks in verifying queue.
const MAX_VERIFYING_BLOCKS: u32 = 256;
/// Minimum number of blocks to request from peer
const MIN_BLOCKS_IN_REQUEST: u32 = 32;
/// Maximum number of blocks to request from peer
const MAX_BLOCKS_IN_REQUEST: u32 = 128;

/// Synchronization state
#[derive(Debug, Clone, Copy)]
pub enum State {
	/// We know that there are > 1 unknown blocks, unknown to us in the blockchain
	Synchronizing(f64, u32),
	/// There is only one unknown block in the blockchain
	NearlySaturated,
	/// We have downloaded all blocks of the blockchain of which we have ever heard
	Saturated,
}

/// Information on current synchronization state.
#[cfg(test)]
#[derive(Debug)]
pub struct Information {
	/// Current synchronization state.
	pub state: State,
	/// Information on synchronization peers.
	pub peers: PeersInformation,
	/// Current synchronization chain inormation.
	pub chain: ChainInformation,
	/// Number of currently orphaned blocks.
	pub orphaned_blocks: usize,
	/// Number of currently orphaned transactions.
	pub orphaned_transactions: usize,
}

/// Synchronization client trait
pub trait Client : Send + 'static {
	fn best_block(&self) -> db::BestBlock;
	fn state(&self) -> State;
	fn filter_getdata_inventory(&mut self, peer_index: usize, inventory: Vec<InventoryVector>) -> FilteredInventory;
	fn on_peer_connected(&mut self, peer_index: usize);
	fn on_new_blocks_inventory(&mut self, peer_index: usize, blocks_hashes: Vec<H256>);
	fn on_new_transactions_inventory(&mut self, peer_index: usize, transactions_hashes: Vec<H256>);
	fn on_new_blocks_headers(&mut self, peer_index: usize, blocks_headers: Vec<BlockHeader>);
	fn on_peer_blocks_notfound(&mut self, peer_index: usize, blocks_hashes: Vec<H256>);
	fn on_peer_block(&mut self, peer_index: usize, block: Block);
	fn on_peer_transaction(&mut self, peer_index: usize, transaction: Transaction);
	fn on_peer_filterload(&mut self, peer_index: usize, message: &types::FilterLoad);
	fn on_peer_filteradd(&mut self, peer_index: usize, message: &types::FilterAdd);
	fn on_peer_filterclear(&mut self, peer_index: usize);
<<<<<<< HEAD
	fn on_peer_block_announcement_type(&mut self, peer_index: usize, announcement_type: BlockAnnouncementType);
=======
	fn on_peer_sendheaders(&mut self, peer_index: usize);
	fn on_peer_feefilter(&mut self, peer_index: usize, message: &types::FeeFilter);
>>>>>>> ca7a06e9
	fn on_peer_disconnected(&mut self, peer_index: usize);
	fn after_peer_nearly_blocks_verified(&mut self, peer_index: usize, future: BoxFuture<(), ()>);
}

/// Synchronization client trait
pub trait ClientCore : VerificationSink {
	fn best_block(&self) -> db::BestBlock;
	fn state(&self) -> State;
	fn filter_getdata_inventory(&mut self, peer_index: usize, inventory: Vec<InventoryVector>) -> FilteredInventory;
	fn on_peer_connected(&mut self, peer_index: usize);
	fn on_new_blocks_inventory(&mut self, peer_index: usize, blocks_hashes: Vec<H256>);
	fn on_new_transactions_inventory(&mut self, peer_index: usize, transactions_hashes: Vec<H256>);
	fn on_new_blocks_headers(&mut self, peer_index: usize, blocks_headers: Vec<BlockHeader>);
	fn on_peer_blocks_notfound(&mut self, peer_index: usize, blocks_hashes: Vec<H256>);
	fn on_peer_block(&mut self, peer_index: usize, block: Block) -> Option<VecDeque<(H256, Block)>>;
	fn on_peer_transaction(&mut self, peer_index: usize, transaction: Transaction) -> Option<VecDeque<(H256, Transaction)>>;
	fn on_peer_filterload(&mut self, peer_index: usize, message: &types::FilterLoad);
	fn on_peer_filteradd(&mut self, peer_index: usize, message: &types::FilterAdd);
	fn on_peer_filterclear(&mut self, peer_index: usize);
<<<<<<< HEAD
	fn on_peer_block_announcement_type(&mut self, peer_index: usize, announcement_type: BlockAnnouncementType);
=======
	fn on_peer_sendheaders(&mut self, peer_index: usize);
	fn on_peer_feefilter(&mut self, peer_index: usize, message: &types::FeeFilter);
>>>>>>> ca7a06e9
	fn on_peer_disconnected(&mut self, peer_index: usize);
	fn after_peer_nearly_blocks_verified(&mut self, peer_index: usize, future: BoxFuture<(), ()>);
	fn execute_synchronization_tasks(&mut self, forced_blocks_requests: Option<Vec<H256>>);
	fn try_switch_to_saturated_state(&mut self) -> bool;
}


/// Synchronization client configuration options.
#[derive(Debug)]
pub struct Config {
	/// Number of threads to allocate in synchronization CpuPool.
	pub threads_num: usize,
}

/// Filtered `getdata` inventory.
#[derive(Debug, PartialEq)]
pub struct FilteredInventory {
	/// Merkleblock messages + transactions to send after
	pub filtered: Vec<(types::MerkleBlock, Vec<(H256, Transaction)>)>,
	/// Rest of inventory with MessageTx, MessageBlock, MessageCompactBlock inventory types
	pub unfiltered: Vec<InventoryVector>,
	/// Items that were supposed to be filtered, but we know nothing about these
	pub notfound: Vec<InventoryVector>,
}

#[derive(Debug, Clone, Copy)]
/// New block announcement type
pub enum BlockAnnouncementType {
	/// Send inventory with block hash
	SendInventory,
	/// Send block header
	SendHeader,
	/// Send compact block
	SendCompactBlock,
}

/// Synchronization client facade
pub struct SynchronizationClient<T: TaskExecutor, U: Verifier> {
	/// Client core
	core: Arc<Mutex<SynchronizationClientCore<T>>>,
	/// Verifier
	verifier: U,
}

/// Synchronization client.
pub struct SynchronizationClientCore<T: TaskExecutor> {
	/// Synchronization state.
	state: State,
	/// Cpu pool.
	pool: CpuPool,
	/// Sync management worker.
	management_worker: Option<BoxFuture<(), ()>>,
	/// Synchronization peers.
	peers: Peers,
	/// Task executor.
	executor: Arc<Mutex<T>>,
	/// Chain reference.
	chain: ChainRef,
	/// Orphaned blocks pool.
	orphaned_blocks_pool: OrphanBlocksPool,
	/// Orphaned transactions pool.
	orphaned_transactions_pool: OrphanTransactionsPool,
	/// Verifying blocks by peer
	verifying_blocks_by_peer: HashMap<H256, usize>,
	/// Verifying blocks futures
	verifying_blocks_futures: HashMap<usize, (HashSet<H256>, Vec<BoxFuture<(), ()>>)>,
}

impl Config {
	pub fn new() -> Self {
		Config {
			threads_num: 4,
		}
	}
}

impl FilteredInventory {
	#[cfg(test)]
	pub fn with_unfiltered(unfiltered: Vec<InventoryVector>) -> Self {
		FilteredInventory {
			filtered: Vec::new(),
			unfiltered: unfiltered,
			notfound: Vec::new(),
		}
	}

	#[cfg(test)]
	pub fn with_notfound(notfound: Vec<InventoryVector>) -> Self {
		FilteredInventory {
			filtered: Vec::new(),
			unfiltered: Vec::new(),
			notfound: notfound,
		}
	}
}

impl State {
	pub fn is_saturated(&self) -> bool {
		match *self {
			State::Saturated => true,
			_ => false,
		}
	}

	pub fn is_synchronizing(&self) -> bool {
		match *self {
			State::Synchronizing(_, _) => true,
			_ => false,
		}
	}

	pub fn is_nearly_saturated(&self) -> bool {
		match *self {
			State::NearlySaturated => true,
			_ => false,
		}
	}
}

impl<T, U> Client for SynchronizationClient<T, U> where T: TaskExecutor, U: Verifier {
	fn best_block(&self) -> db::BestBlock {
		self.core.lock().best_block()
	}

	fn state(&self) -> State {
		self.core.lock().state()
	}

	fn filter_getdata_inventory(&mut self, peer_index: usize, inventory: Vec<InventoryVector>) -> FilteredInventory {
		self.core.lock().filter_getdata_inventory(peer_index, inventory)
	}

	fn on_peer_connected(&mut self, peer_index: usize) {
		self.core.lock().on_peer_connected(peer_index);
	}

	fn on_new_blocks_inventory(&mut self, peer_index: usize, blocks_hashes: Vec<H256>) {
		self.core.lock().on_new_blocks_inventory(peer_index, blocks_hashes)
	}

	fn on_new_transactions_inventory(&mut self, peer_index: usize, transactions_hashes: Vec<H256>) {
		self.core.lock().on_new_transactions_inventory(peer_index, transactions_hashes)
	}

	fn on_new_blocks_headers(&mut self, peer_index: usize, blocks_headers: Vec<BlockHeader>) {
		self.core.lock().on_new_blocks_headers(peer_index, blocks_headers);
	}

	fn on_peer_blocks_notfound(&mut self, peer_index: usize, blocks_hashes: Vec<H256>) {
		self.core.lock().on_peer_blocks_notfound(peer_index, blocks_hashes);
	}

	fn on_peer_block(&mut self, peer_index: usize, block: Block) {
		let blocks_to_verify = { self.core.lock().on_peer_block(peer_index, block) };

		// verify selected blocks
		if let Some(mut blocks_to_verify) = blocks_to_verify {
			while let Some((_, block)) = blocks_to_verify.pop_front() {
				self.verifier.verify_block(block);
			}
		}

		// try to switch to saturated state OR execute sync tasks
		{
			let mut client = self.core.lock();
			if !client.try_switch_to_saturated_state() {
				client.execute_synchronization_tasks(None);
			}
		}
	}

	fn on_peer_transaction(&mut self, peer_index: usize, transaction: Transaction) {
		let transactions_to_verify = { self.core.lock().on_peer_transaction(peer_index, transaction) };

		if let Some(mut transactions_to_verify) = transactions_to_verify {
			while let Some((_, tx)) = transactions_to_verify.pop_front() {
				self.verifier.verify_transaction(tx);
			}
		}
	}

	fn on_peer_filterload(&mut self, peer_index: usize, message: &types::FilterLoad) {
		self.core.lock().on_peer_filterload(peer_index, message);
	}

	fn on_peer_filteradd(&mut self, peer_index: usize, message: &types::FilterAdd) {
		self.core.lock().on_peer_filteradd(peer_index, message);
	}

	fn on_peer_filterclear(&mut self, peer_index: usize) {
		self.core.lock().on_peer_filterclear(peer_index);
	}

	fn on_peer_block_announcement_type(&mut self, peer_index: usize, announcement_type: BlockAnnouncementType) {
		self.core.lock().on_peer_block_announcement_type(peer_index, announcement_type);
	}

	fn on_peer_feefilter(&mut self, peer_index: usize, message: &types::FeeFilter) {
		self.core.lock().on_peer_feefilter(peer_index, message);
	}

	fn on_peer_disconnected(&mut self, peer_index: usize) {
		self.core.lock().on_peer_disconnected(peer_index);
	}

	fn after_peer_nearly_blocks_verified(&mut self, peer_index: usize, future: BoxFuture<(), ()>) {
		self.core.lock().after_peer_nearly_blocks_verified(peer_index, future);
	}
}

impl<T, U> SynchronizationClient<T, U> where T: TaskExecutor, U: Verifier {
	/// Create new synchronization client
	pub fn new(core: Arc<Mutex<SynchronizationClientCore<T>>>, verifier: U) -> Arc<Mutex<Self>> {
		Arc::new(Mutex::new(
			SynchronizationClient {
				core: core,
				verifier: verifier,
			}
		))
	}

	/// Get information on current synchronization state.
	#[cfg(test)]
	pub fn information(&self) -> Information {
		self.core.lock().information()
	}
}

impl<T> ClientCore for SynchronizationClientCore<T> where T: TaskExecutor {
	/// Get best known block
	fn best_block(&self) -> db::BestBlock {
		self.chain.read().best_block()
	}

	/// Get synchronization state
	fn state(&self) -> State {
		self.state
	}

	/// Filter inventory from `getdata` message for given peer
	fn filter_getdata_inventory(&mut self, peer_index: usize, inventory: Vec<InventoryVector>) -> FilteredInventory {
		let chain = self.chain.read();
		let mut filter = self.peers.filter_mut(peer_index);
		let mut filtered: Vec<(types::MerkleBlock, Vec<(H256, Transaction)>)> = Vec::new();
		let mut unfiltered: Vec<InventoryVector> = Vec::new();
		let mut notfound: Vec<InventoryVector> = Vec::new();

		for item in inventory {
			match item.inv_type {
				// if peer asks for filtered block => we should:
				// 1) check if block has any transactions, matching connection bloom filter
				// 2) build && send `merkleblock` message for this block
				// 3) send all matching transactions after this block
				InventoryType::MessageFilteredBlock => {
					match chain.storage().block(db::BlockRef::Hash(item.hash.clone())) {
						None => notfound.push(item),
						Some(block) => match filter.build_merkle_block(block) {
							None => notfound.push(item),
							Some(merkleblock) => filtered.push((merkleblock.merkleblock, merkleblock.matching_transactions)),
						}
					}
				},
				// these will be filtered (found/not found) in sync server
				_ => unfiltered.push(item),
			}
		}

		FilteredInventory {
			filtered: filtered,
			unfiltered: unfiltered,
			notfound: notfound,
		}
	}

	/// Called when new peer connection is established
	fn on_peer_connected(&mut self, peer_index: usize) {
		// unuseful until respond with headers message
		self.peers.unuseful_peer(peer_index);
	}

	/// Try to queue synchronization of unknown blocks when new inventory is received.
	fn on_new_blocks_inventory(&mut self, peer_index: usize, blocks_hashes: Vec<H256>) {
		// we use headers-first synchronization
		// we know nothing about these blocks
		// =>

		// if we are in synchronization state, we will ignore this message
		if self.state.is_synchronizing() {
			return;
		}

		// else => request all unknown blocks
		let unknown_blocks_hashes: Vec<_> = {
			let chain = self.chain.read();
			blocks_hashes.into_iter()
				.filter(|h| chain.block_state(h) == BlockState::Unknown)
				.filter(|h| !self.orphaned_blocks_pool.contains_unknown_block(h))
				.collect()
		};

		if !unknown_blocks_hashes.is_empty() {
			let mut executor = self.executor.lock();
			executor.execute(Task::RequestBlocks(peer_index, unknown_blocks_hashes));
		}
	}

	/// Add new transactions to the memory pool
	fn on_new_transactions_inventory(&mut self, peer_index: usize, transactions_hashes: Vec<H256>) {
		// if we are in synchronization state, we will ignore this message
		if self.state.is_synchronizing() {
			return;
		}

		// else => request all unknown transactions
		let unknown_transactions_hashes: Vec<_> = {
			let chain = self.chain.read();
			transactions_hashes.into_iter()
				.filter(|h| chain.transaction_state(h) == TransactionState::Unknown)
				.collect()
		};

		if !unknown_transactions_hashes.is_empty() {
			let mut executor = self.executor.lock();
			executor.execute(Task::RequestTransactions(peer_index, unknown_transactions_hashes));
		}
	}

	/// Try to queue synchronization of unknown blocks when blocks headers are received.
	fn on_new_blocks_headers(&mut self, peer_index: usize, blocks_headers: Vec<BlockHeader>) {
		let blocks_hashes = {
			// we can't process headers message if it has no link to our headers
			let header0 = &blocks_headers[0];
			let unknown_state = self.chain.read().block_state(&header0.previous_header_hash) == BlockState::Unknown;
			if unknown_state {
				warn!(
					target: "sync",
					"Previous header of the first header from peer#{} `headers` message is unknown. First: {:?}. Previous: {:?}",
					peer_index,
					header0.hash().to_reversed_str(),
					header0.previous_header_hash.to_reversed_str()
				);
				return;
			}

			// TODO: add full blocks headers validation here
			// validate blocks headers before scheduling
			let mut blocks_hashes: Vec<H256> = Vec::with_capacity(blocks_headers.len());
			let mut prev_block_hash = header0.previous_header_hash.clone();
			for block_header in &blocks_headers {
				let block_header_hash = block_header.hash();
				if block_header.previous_header_hash != prev_block_hash {
					warn!(target: "sync", "Neighbour headers in peer#{} `headers` message are unlinked: Prev: {:?}, PrevLink: {:?}, Curr: {:?}", peer_index, prev_block_hash, block_header.previous_header_hash, block_header_hash);
					return;
				}

				blocks_hashes.push(block_header_hash.clone());
				prev_block_hash = block_header_hash;
			}

			blocks_hashes
		};

		// update peers to select next tasks
		self.peers.on_inventory_received(peer_index);

		// now insert unknown blocks to the queue
		self.process_new_blocks_headers(peer_index, blocks_hashes, blocks_headers);
		self.execute_synchronization_tasks(None);
	}

	/// When peer has no blocks
	fn on_peer_blocks_notfound(&mut self, peer_index: usize, blocks_hashes: Vec<H256>) {
		if let Some(requested_blocks) = self.peers.get_blocks_tasks(peer_index) {
			// check if peer has responded with notfound to requested blocks
			let notfound_blocks: HashSet<H256> = blocks_hashes.into_iter().collect();
			if requested_blocks.intersection(&notfound_blocks).nth(0).is_none() {
				// if notfound some other blocks => just ignore the message
				return;
			}

			// for now, let's exclude peer from synchronization - we are relying on full nodes for synchronization
			let removed_tasks = self.peers.reset_blocks_tasks(peer_index);
			self.peers.unuseful_peer(peer_index);

			// if peer has had some blocks tasks, rerequest these blocks
			self.execute_synchronization_tasks(Some(removed_tasks));
		}
	}

	/// Process new block.
	fn on_peer_block(&mut self, peer_index: usize, block: Block) -> Option<VecDeque<(H256, Block)>> {
		let block_hash = block.hash();

		// update peers to select next tasks
		self.peers.on_block_received(peer_index, &block_hash);

		self.process_peer_block(peer_index, block_hash, block)
	}

	/// Process new transaction.
	fn on_peer_transaction(&mut self, peer_index: usize, transaction: Transaction) -> Option<VecDeque<(H256, Transaction)>> {
		let transaction_hash = transaction.hash();

		// remember that peer has this transaction
		self.peers.on_transaction_received(peer_index, &transaction_hash);

		self.process_peer_transaction(Some(peer_index), transaction_hash, transaction)
	}

	/// Peer wants to set bloom filter for the connection
	fn on_peer_filterload(&mut self, peer_index: usize, message: &types::FilterLoad) {
		if self.peers.is_known_peer(peer_index) {
			self.peers.filter_mut(peer_index).load(message);
		}
	}

	/// Peer wants to update bloom filter for the connection
	fn on_peer_filteradd(&mut self, peer_index: usize, message: &types::FilterAdd) {
		if self.peers.is_known_peer(peer_index) {
			self.peers.filter_mut(peer_index).add(message);
		}
	}

	/// Peer wants to remove bloom filter for the connection
	fn on_peer_filterclear(&mut self, peer_index: usize) {
		if self.peers.is_known_peer(peer_index) {
			self.peers.filter_mut(peer_index).clear();
		}
	}

	/// Change the way peer is informed about new blocks
	fn on_peer_block_announcement_type(&mut self, peer_index: usize, announcement_type: BlockAnnouncementType) {
		if self.peers.is_known_peer(peer_index) {
			self.peers.set_block_announcement_type(peer_index, announcement_type);
		}
	}

	/// Peer wants to limit transaction announcing by transaction fee
	fn on_peer_feefilter(&mut self, peer_index: usize, message: &types::FeeFilter) {
		if self.peers.is_known_peer(peer_index) {
			self.peers.on_peer_feefilter(peer_index, message.fee_rate);
		}
	}

	/// Peer disconnected.
	fn on_peer_disconnected(&mut self, peer_index: usize) {
		// when last peer is disconnected, reset, but let verifying blocks be verified
		let peer_tasks = self.peers.on_peer_disconnected(peer_index);
		if !self.peers.has_any_useful() {
			self.switch_to_saturated_state();
		} else if peer_tasks.is_some() {
			self.execute_synchronization_tasks(peer_tasks);
		}
	}

	/// Execute after last block from this peer in NearlySaturated state is verified.
	/// If there are no verifying blocks from this peer or we are not in the NearlySaturated state => execute immediately.
	fn after_peer_nearly_blocks_verified(&mut self, peer_index: usize, future: BoxFuture<(), ()>) {
		// if we are currently synchronizing => no need to wait
		if self.state.is_synchronizing() {
			future.wait().expect("no-error future");
			return;
		}

		// we have to wait until all previous peer requests are server
		match self.verifying_blocks_futures.entry(peer_index) {
			Entry::Occupied(mut entry) => {
				entry.get_mut().1.push(future);
			},
			_ => future.wait().expect("no-error future"),
		}
	}

	/// Schedule new synchronization tasks, if any.
	fn execute_synchronization_tasks(&mut self, forced_blocks_requests: Option<Vec<H256>>) {
		let mut tasks: Vec<Task> = Vec::new();

		// display information if processed many blocks || enough time has passed since sync start
		self.print_synchronization_information();

		// if some blocks requests are forced => we should ask peers even if there are no idle peers
		if let Some(forced_blocks_requests) = forced_blocks_requests {
			let useful_peers = self.peers.useful_peers();
			// if we have to request blocks && there are no useful peers at all => switch to saturated state
			if useful_peers.is_empty() {
				warn!(target: "sync", "Last peer was marked as non-useful. Moving to saturated state.");
				self.switch_to_saturated_state();
				return;
			}

			let forced_tasks = self.prepare_blocks_requests_tasks(useful_peers, forced_blocks_requests);
			tasks.extend(forced_tasks);
		}

		let mut blocks_requests: Option<Vec<H256>> = None;
		let blocks_idle_peers = self.peers.idle_peers_for_blocks();
		{
			// check if we can query some blocks hashes
			let inventory_idle_peers = self.peers.idle_peers_for_inventory();
			if !inventory_idle_peers.is_empty() {
				let scheduled_hashes_len = { self.chain.read().length_of_blocks_state(BlockState::Scheduled) };
				if scheduled_hashes_len < MAX_SCHEDULED_HASHES {
					for inventory_peer in &inventory_idle_peers {
						self.peers.on_inventory_requested(*inventory_peer);
					}

					let inventory_tasks = inventory_idle_peers.into_iter().map(Task::RequestBlocksHeaders);
					tasks.extend(inventory_tasks);
				}
			}

			// check if we can move some blocks from scheduled to requested queue
			let blocks_idle_peers_len = blocks_idle_peers.len() as u32;
			if blocks_idle_peers_len != 0 {
				let mut chain = self.chain.write();
				let scheduled_hashes_len = chain.length_of_blocks_state(BlockState::Scheduled);
				let requested_hashes_len = chain.length_of_blocks_state(BlockState::Requested);
				let verifying_hashes_len = chain.length_of_blocks_state(BlockState::Verifying);
				if requested_hashes_len + verifying_hashes_len < MAX_REQUESTED_BLOCKS + MAX_VERIFYING_BLOCKS && scheduled_hashes_len != 0 {
					let chunk_size = min(MAX_BLOCKS_IN_REQUEST, max(scheduled_hashes_len / blocks_idle_peers_len, MIN_BLOCKS_IN_REQUEST));
					let hashes_to_request_len = chunk_size * blocks_idle_peers_len;
					let hashes_to_request = chain.request_blocks_hashes(hashes_to_request_len);
					blocks_requests = Some(hashes_to_request);
				}
			}
		}

		// append blocks requests tasks
		if let Some(blocks_requests) = blocks_requests {
			tasks.extend(self.prepare_blocks_requests_tasks(blocks_idle_peers, blocks_requests));
		}

		// execute synchronization tasks
		for task in tasks {
			self.executor.lock().execute(task);
		}
	}

	fn try_switch_to_saturated_state(&mut self) -> bool {
		let switch_to_saturated = {
			let chain = self.chain.read();

			// requested block is received => move to saturated state if there are no more blocks
			chain.length_of_blocks_state(BlockState::Scheduled) == 0
				&& chain.length_of_blocks_state(BlockState::Requested) == 0
		};

		if switch_to_saturated {
			self.switch_to_saturated_state();
		}

		switch_to_saturated
	}
}

impl<T> VerificationSink for SynchronizationClientCore<T> where T: TaskExecutor {
	/// Process successful block verification
	fn on_block_verification_success(&mut self, block: Block) {
		let hash = block.hash();
		// insert block to the storage
		match {
			let mut chain = self.chain.write();

			// remove block from verification queue
			// header is removed in `insert_best_block` call
			// or it is removed earlier, when block was removed from the verifying queue
			if chain.forget_block_with_state_leave_header(&hash, BlockState::Verifying) != HashPosition::Missing {
				// block was in verification queue => insert to storage
				chain.insert_best_block(hash.clone(), &block)
			} else {
				Ok(BlockInsertionResult::default())
			}
		} {
			Ok(insert_result) => {
				// awake threads, waiting for this block insertion
				self.awake_waiting_threads(&hash);

				// continue with synchronization
				self.execute_synchronization_tasks(None);

				// relay block to our peers
				// TODO:
				// SPV clients that wish to use Bloom filtering would normally set version.fRelay to false in the version message,
				// then set a filter based on their wallet (or a subset of it, if they are overlapping different peers).
				// Being able to opt-out of inv messages until the filter is set prevents a client being flooded with traffic in
				// the brief window of time between finishing version handshaking and setting the filter.
				if self.state.is_saturated() || self.state.is_nearly_saturated() {
					self.relay_new_blocks(insert_result.canonized_blocks_hashes);
				}

				// deal with block transactions
				for (hash, tx) in insert_result.transactions_to_reverify {
					// TODO: transactions from this blocks will be relayed. Do we need this?
					self.process_peer_transaction(None, hash, tx);
				}
			},
			Err(db::Error::Consistency(e)) => {
				// process as verification error
				self.on_block_verification_error(&format!("{:?}", db::Error::Consistency(e)), &hash);
			},
			Err(e) => {
				// process as irrecoverable failure
				panic!("Block {:?} insertion failed with error {:?}", hash, e);
			}
		}
	}

	/// Process failed block verification
	fn on_block_verification_error(&mut self, err: &str, hash: &H256) {
		warn!(target: "sync", "Block {:?} verification failed with error {:?}", hash.to_reversed_str(), err);

		{
			let mut chain = self.chain.write();

			// forget for this block and all its children
			// headers are also removed as they all are invalid
			chain.forget_block_with_children(hash);
		}

		// awake threads, waiting for this block insertion
		self.awake_waiting_threads(hash);

		// start new tasks
		self.execute_synchronization_tasks(None);
	}

	/// Process successful transaction verification
	fn on_transaction_verification_success(&mut self, transaction: Transaction) {
		let hash = transaction.hash();

		let transaction_fee_rate = {
			// insert transaction to the memory pool
			let mut chain = self.chain.write();

			// remove transaction from verification queue
			// if it is not in the queue => it was removed due to error or reorganization
			if !chain.forget_verifying_transaction(&hash) {
				return;
			}

			// transaction was in verification queue => insert to memory pool
			chain.insert_verified_transaction(transaction.clone());

			// calculate transaction fee rate
			transaction_fee_rate(&*chain, &transaction)
		};

		// relay transaction to peers
		self.relay_new_transactions(vec![(hash, &transaction, transaction_fee_rate)]);
	}

	/// Process failed transaction verification
	fn on_transaction_verification_error(&mut self, err: &str, hash: &H256) {
		warn!(target: "sync", "Transaction {:?} verification failed with error {:?}", hash.to_reversed_str(), err);

		{
			let mut chain = self.chain.write();

			// forget for this transaction and all its children
			chain.forget_verifying_transaction_with_children(hash);
		}
	}
}

impl<T> SynchronizationClientCore<T> where T: TaskExecutor {
	/// Create new synchronization client core
	pub fn new(config: Config, handle: &Handle, executor: Arc<Mutex<T>>, chain: ChainRef) -> Arc<Mutex<Self>> {
		let sync = Arc::new(Mutex::new(
			SynchronizationClientCore {
				state: State::Saturated,
				peers: Peers::new(),
				pool: CpuPool::new(config.threads_num),
				management_worker: None,
				executor: executor,
				chain: chain.clone(),
				orphaned_blocks_pool: OrphanBlocksPool::new(),
				orphaned_transactions_pool: OrphanTransactionsPool::new(),
				verifying_blocks_by_peer: HashMap::new(),
				verifying_blocks_futures: HashMap::new(),
			}
		));

		// TODO: start management worker only when synchronization is started
		//       currently impossible because there is no way to call Interval::new with Remote && Handle is not-Send
		{
			let peers_config = ManagePeersConfig::default();
			let unknown_config = ManageUnknownBlocksConfig::default();
			let orphan_config = ManageOrphanTransactionsConfig::default();
			let csync = Arc::downgrade(&sync);
			let mut sync = sync.lock();
			let management_worker = Interval::new(Duration::from_millis(MANAGEMENT_INTERVAL_MS), handle)
				.expect("Failed to create interval")
				.and_then(move |_| {
					let client = match csync.upgrade() {
						Some(client) => client,
						None => return Ok(()),
					};
					let mut client = client.lock();
					client.print_synchronization_information();
					if client.state.is_synchronizing() || client.state.is_nearly_saturated() {
						let blocks_to_request = manage_synchronization_peers_blocks(&peers_config, &mut client.peers);
						client.execute_synchronization_tasks(blocks_to_request);

						manage_synchronization_peers_inventory(&peers_config, &mut client.peers);
						manage_orphaned_transactions(&orphan_config, &mut client.orphaned_transactions_pool);
						if let Some(orphans_to_remove) = manage_unknown_orphaned_blocks(&unknown_config, &mut client.orphaned_blocks_pool) {
							let mut chain = client.chain.write();
							for orphan_to_remove in orphans_to_remove {
								chain.forget_block(&orphan_to_remove);
							}
						}
					}
					Ok(())
				})
				.for_each(|_| Ok(()))
				.then(|_| finished::<(), ()>(()))
				.boxed();
			sync.management_worker = Some(sync.pool.spawn(management_worker).boxed());
		}

		sync
	}

	/// Get information on current synchronization state.
	#[cfg(test)]
	pub fn information(&self) -> Information {
		Information {
			state: self.state,
			peers: self.peers.information(),
			chain: self.chain.read().information(),
			orphaned_blocks: self.orphaned_blocks_pool.len(),
			orphaned_transactions: self.orphaned_transactions_pool.len(),
		}
	}

	/// Relay new blocks
	fn relay_new_blocks(&mut self, new_blocks_hashes: Vec<H256>) {
		let tasks: Vec<_> = {
			self.peers.all_peers().into_iter()
				.filter_map(|peer_index| {
					let block_announcement_type = self.peers.block_announcement_type(peer_index);

					match block_announcement_type {
						BlockAnnouncementType::SendHeader => {
							let filtered_blocks_hashes: Vec<_> = new_blocks_hashes.iter()
								.filter(|h| self.peers.filter(peer_index).filter_block(h))
								.collect();
							let chain = self.chain.read();
							let headers: Vec<_> = filtered_blocks_hashes.into_iter()
								.filter_map(|h| chain.block_header_by_hash(&h))
								.collect();
							if !headers.is_empty() {
								Some(Task::SendHeaders(peer_index, headers, ServerTaskIndex::None))
							}
							else {
								None
							}
						},
						BlockAnnouncementType::SendCompactBlock => {
							let indexed_blocks: Vec<db::IndexedBlock> = {
								let chain = self.chain.read();
								new_blocks_hashes.iter()
									.filter_map(|h| chain.storage().block(db::BlockRef::Hash(h.clone())))
									.map(|b| b.into())
									.collect()
							};

							let block_header_and_ids: Vec<_> = indexed_blocks.into_iter()
								.filter_map(|b| if self.peers.filter(peer_index).filter_block(&b.hash()) {
									let prefilled_transactions_indexes = b.transactions().enumerate()
										.filter(|&(_, (h, t))| self.peers.filter_mut(peer_index).filter_transaction(h, t))
										.map(|(idx, _)| idx)
										.collect();
									Some(build_compact_block(b, prefilled_transactions_indexes))
								} else {
									None
								})
								.collect();

							Some(Task::SendCompactBlocks(peer_index, block_header_and_ids, ServerTaskIndex::None))
						},
						BlockAnnouncementType::SendInventory => {
							let inventory: Vec<_> = new_blocks_hashes.iter()
								.filter(|h| self.peers.filter(peer_index).filter_block(h))
								.map(|h| InventoryVector {
									inv_type: InventoryType::MessageBlock,
									hash: h.clone(),
								})
								.collect();
							if !inventory.is_empty() {
								Some(Task::SendInventory(peer_index, inventory, ServerTaskIndex::None))
							} else {
								None
							}
						},
					}
				})
				.collect()
		};

		let mut executor = self.executor.lock();
		for task in tasks {
			executor.execute(task);
		}
	}

	/// Relay new transactions
	fn relay_new_transactions(&mut self, new_transactions: Vec<(H256, &Transaction, u64)>) {
		let tasks: Vec<_> = self.peers.all_peers().into_iter()
			.filter_map(|peer_index| {
				let inventory: Vec<_> = new_transactions.iter()
					.filter(|&&(ref h, tx, tx_fee_rate)| {
						self.peers.filter_mut(peer_index).filter_transaction(h, tx, tx_fee_rate)
					})
					.map(|&(ref h, _, _)| InventoryVector {
						inv_type: InventoryType::MessageTx,
						hash: h.clone(),
					})
					.collect();
				if !inventory.is_empty() {
					Some(Task::SendInventory(peer_index, inventory, ServerTaskIndex::None))
				} else {
					None
				}
			})
			.collect();

		let mut executor = self.executor.lock();
		for task in tasks {
			executor.execute(task);
		}
	}

	/// Process new blocks inventory
	fn process_new_blocks_headers(&mut self, peer_index: usize, mut hashes: Vec<H256>, mut headers: Vec<BlockHeader>) {
		assert_eq!(hashes.len(), headers.len());

		let mut chain = self.chain.write();
		match chain.intersect_with_blocks_headers(&hashes, &headers) {
			HeadersIntersection::NoKnownBlocks(_) if self.state.is_synchronizing() => {
				warn!(target: "sync", "Ignoring {} headers from peer#{}. Unknown and we are synchronizing.", headers.len(), peer_index);
			},
			HeadersIntersection::DbAllBlocksKnown => {
				trace!(target: "sync", "Ignoring {} headers from peer#{}. All blocks are known and in database.", headers.len(), peer_index);
				if self.state.is_synchronizing() {
					// remember peer as useful
					self.peers.useful_peer(peer_index);
				}
			},
			HeadersIntersection::InMemoryNoNewBlocks => {
				trace!(target: "sync", "Ignoring {} headers from peer#{}. All blocks are known and in memory.", headers.len(), peer_index);
				// remember peer as useful
				self.peers.useful_peer(peer_index);
			},
			HeadersIntersection::InMemoryMainNewBlocks(new_block_index)
				| HeadersIntersection::InMemoryForkNewBlocks(new_block_index)
				| HeadersIntersection::DbForkNewBlocks(new_block_index)
				| HeadersIntersection::NoKnownBlocks(new_block_index) => {
				// check that we do not know all blocks in range [new_block_index..]
				// if we know some block => there has been verification error => all headers should be ignored
				// see when_previous_block_verification_failed_fork_is_not_requested for details
				if hashes.iter().skip(new_block_index).any(|h| chain.block_state(h) != BlockState::Unknown) {
					return;
				}

				// schedule new blocks
				let new_blocks_hashes = hashes.split_off(new_block_index);
				let new_blocks_headers = headers.split_off(new_block_index);
				let new_blocks_hashes_len = new_blocks_hashes.len();
				trace!(
					target: "sync", "New {} headers from peer#{}. First {:?}, last: {:?}",
					new_blocks_hashes_len,
					peer_index,
					new_blocks_hashes[0].to_reversed_str(),
					new_blocks_hashes[new_blocks_hashes_len - 1].to_reversed_str()
				);
				chain.schedule_blocks_headers(new_blocks_hashes, new_blocks_headers);
				// remember peer as useful
				self.peers.useful_peer(peer_index);
				// switch to synchronization state
				if !self.state.is_synchronizing() {
					// TODO: NearlySaturated should start when we are in Saturated state && count(new_blocks_headers) is < LIMIT (LIMIT > 1)
					if new_blocks_hashes_len == 1 && !self.state.is_nearly_saturated() {
						self.state = State::NearlySaturated;
					}
					else {
						self.state = State::Synchronizing(time::precise_time_s(), chain.best_storage_block().number);
					}
				}
			}
		}
	}

	/// Process new peer block
	fn process_peer_block(&mut self, peer_index: usize, block_hash: H256, block: Block) -> Option<VecDeque<(H256, Block)>> {
		// prepare list of blocks to verify + make all required changes to the chain
		let mut result: Option<VecDeque<(H256, Block)>> = None;
		let mut chain = self.chain.write();
		match chain.block_state(&block_hash) {
			BlockState::Verifying | BlockState::Stored => {
				// remember peer as useful
				self.peers.useful_peer(peer_index);
			},
			BlockState::Unknown | BlockState::Scheduled | BlockState::Requested => {
				// check parent block state
				match chain.block_state(&block.block_header.previous_header_hash) {
					BlockState::Unknown => {
						if self.state.is_synchronizing() {
							// when synchronizing, we tend to receive all blocks in-order
							trace!(
								target: "sync",
								"Ignoring block {} from peer#{}, because its parent is unknown and we are synchronizing",
								block_hash.to_reversed_str(),
								peer_index
							);
							// remove block from current queue
							chain.forget_block(&block_hash);
							// remove orphaned blocks
							let removed_blocks_hashes: Vec<_> = self.orphaned_blocks_pool.remove_blocks_for_parent(&block_hash).into_iter().map(|t| t.0).collect();
							chain.forget_blocks_leave_header(&removed_blocks_hashes);
						} else {
							// remove this block from the queue
							chain.forget_block_leave_header(&block_hash);
							// remember this block as unknown
							if !self.orphaned_blocks_pool.contains_unknown_block(&block_hash) {
								self.orphaned_blocks_pool.insert_unknown_block(block_hash, block);
							}
						}
					},
					BlockState::Verifying | BlockState::Stored => {
						// remember peer as useful
						self.peers.useful_peer(peer_index);
						// schedule verification
						let mut blocks_to_verify: VecDeque<(H256, Block)> = VecDeque::new();
						blocks_to_verify.push_back((block_hash.clone(), block));
						blocks_to_verify.extend(self.orphaned_blocks_pool.remove_blocks_for_parent(&block_hash));
						// forget blocks we are going to process
						let blocks_hashes_to_forget: Vec<_> = blocks_to_verify.iter().map(|t| t.0.clone()).collect();
						chain.forget_blocks_leave_header(&blocks_hashes_to_forget);
						// remember that we are verifying these blocks
						let blocks_headers_to_verify: Vec<_> = blocks_to_verify.iter().map(|&(ref h, ref b)| (h.clone(), b.block_header.clone())).collect();
						chain.verify_blocks(blocks_headers_to_verify);
						// remember that we are verifying block from this peer
						self.verifying_blocks_by_peer.insert(block_hash.clone(), peer_index);
						match self.verifying_blocks_futures.entry(peer_index) {
							Entry::Occupied(mut entry) => {
								entry.get_mut().0.insert(block_hash.clone());
							},
							Entry::Vacant(entry) => {
								let mut block_hashes = HashSet::new();
								block_hashes.insert(block_hash.clone());
								entry.insert((block_hashes, Vec::new()));
							}
						}
						result = Some(blocks_to_verify);
					},
					BlockState::Requested | BlockState::Scheduled => {
						// remember peer as useful
						self.peers.useful_peer(peer_index);
						// remember as orphan block
						self.orphaned_blocks_pool.insert_orphaned_block(block_hash, block);
					}
				}
			},
		}

		result
	}

	/// Process new peer transaction
	fn process_peer_transaction(&mut self, peer_index: Option<usize>, hash: H256, transaction: Transaction) -> Option<VecDeque<(H256, Transaction)>> {
		// if we are in synchronization state, we will ignore this message
		if self.state.is_synchronizing() {
			return None;
		}

		// mark peer as useful (TODO: remove after self.all_peers() would be all peers, not sync one)
		if let Some(peer_index) = peer_index {
			self.peers.useful_peer(peer_index);
		}

		// else => verify transaction + it's orphans and then add to the memory pool
		let mut chain = self.chain.write();

		// if any parent transaction is unknown => we have orphan transaction => remember in orphan pool
		let unknown_parents: HashSet<H256> = transaction.inputs.iter()
			.filter(|input| chain.transaction_state(&input.previous_output.hash) == TransactionState::Unknown)
			.map(|input| input.previous_output.hash.clone())
			.collect();
		if !unknown_parents.is_empty() {
			self.orphaned_transactions_pool.insert(hash, transaction, unknown_parents);
			return None;
		}

		// else verify && insert this transaction && all dependent orphans
		let mut transactons: VecDeque<(H256, Transaction)> = VecDeque::new();
		transactons.push_back((hash.clone(), transaction));
		transactons.extend(self.orphaned_transactions_pool.remove_transactions_for_parent(&hash));
		// remember that we are verifying these transactions
		for &(ref h, ref tx) in &transactons {
			chain.verify_transaction(h.clone(), tx.clone());
		}
		Some(transactons)
	}

	fn prepare_blocks_requests_tasks(&mut self, peers: Vec<usize>, mut hashes: Vec<H256>) -> Vec<Task> {
		use std::mem::swap;

		let chunk_size = min(MAX_BLOCKS_IN_REQUEST, max(hashes.len() as u32, MIN_BLOCKS_IN_REQUEST));
		let last_peer_index = peers.len() - 1;
		let mut tasks: Vec<Task> = Vec::new();
		for (peer_index, peer) in peers.into_iter().enumerate() {
			// we have to request all blocks => we will request last peer for all remaining blocks
			let peer_chunk_size = if peer_index == last_peer_index { hashes.len() } else { min(hashes.len(), chunk_size as usize) };
			if peer_chunk_size == 0 {
				break;
			}

			let mut chunk_hashes = hashes.split_off(peer_chunk_size);
			swap(&mut chunk_hashes, &mut hashes);

			self.peers.on_blocks_requested(peer, &chunk_hashes);
			tasks.push(Task::RequestBlocks(peer, chunk_hashes));
		}

		assert_eq!(hashes.len(), 0);
		tasks
	}

	/// Switch to saturated state
	fn switch_to_saturated_state(&mut self) {
		if self.state.is_saturated() {
			return;
		}

		self.state = State::Saturated;
		self.peers.reset();

		// remove sync orphans, but leave unknown orphans until they'll be removed by management thread
		let removed_orphans = self.orphaned_blocks_pool.remove_known_blocks();

		// leave currently verifying blocks
		{
			let mut chain = self.chain.write();
			chain.forget_blocks(&removed_orphans);
			chain.forget_all_blocks_with_state(BlockState::Requested);
			chain.forget_all_blocks_with_state(BlockState::Scheduled);

			use time;
			info!(target: "sync", "{:?} @ Switched to saturated state. Chain information: {:?}",
				time::strftime("%H:%M:%S", &time::now()).unwrap(),
				chain.information());
		}

		// finally - ask all known peers for their best blocks inventory, in case if some peer
		// has lead us to the fork
		// + ask all peers for their memory pool
		{
			let mut executor = self.executor.lock();
			for peer in self.peers.all_peers() {
				executor.execute(Task::RequestBlocksHeaders(peer));
				executor.execute(Task::RequestMemoryPool(peer));
			}
		}
	}

	/// Awake threads, waiting for this block
	fn awake_waiting_threads(&mut self, hash: &H256) {
		// find a peer, which has supplied us with this block
		if let Entry::Occupied(block_entry) = self.verifying_blocks_by_peer.entry(hash.clone()) {
			let peer_index = *block_entry.get();
			// find a # of blocks, which this thread has supplied
			if let Entry::Occupied(mut entry) = self.verifying_blocks_futures.entry(peer_index) {
				let is_last_block = {
					let &mut (ref mut waiting, ref mut futures) = entry.get_mut();
					waiting.remove(hash);
					// if this is the last block => awake waiting threads
					let is_last_block = waiting.is_empty();
					if is_last_block {
						for future in futures.drain(..) {
							future.wait().expect("no-error future");
						}
					}
					is_last_block
				};

				if is_last_block {
					entry.remove_entry();
				}
			}
			block_entry.remove_entry();
		}
	}

	/// Print synchronization information
	fn print_synchronization_information(&mut self) {
		if let State::Synchronizing(timestamp, num_of_blocks) = self.state {
			let chain = self.chain.read();

			let new_timestamp = time::precise_time_s();
			let timestamp_diff = new_timestamp - timestamp;
			let new_num_of_blocks = chain.best_storage_block().number;
			let blocks_diff = if new_num_of_blocks > num_of_blocks { new_num_of_blocks - num_of_blocks } else { 0 };
			if timestamp_diff >= 60.0 || blocks_diff > 1000 {
				self.state = State::Synchronizing(time::precise_time_s(), new_num_of_blocks);

				use time;
				info!(target: "sync", "{:?} @ Processed {} blocks in {} seconds. Chain information: {:?}"
					, time::strftime("%H:%M:%S", &time::now()).unwrap()
					, blocks_diff, timestamp_diff
					, chain.information());
			}
		}
	}
}

#[cfg(test)]
pub mod tests {
	use std::sync::Arc;
	use parking_lot::{Mutex, RwLock};
	use tokio_core::reactor::{Core, Handle};
	use chain::{Block, Transaction};
	use message::common::{InventoryVector, InventoryType};
<<<<<<< HEAD
	use super::{Client, Config, SynchronizationClient, SynchronizationClientCore, BlockAnnouncementType};
=======
	use message::types;
	use super::{Client, Config, SynchronizationClient, SynchronizationClientCore};
>>>>>>> ca7a06e9
	use connection_filter::tests::*;
	use synchronization_executor::Task;
	use synchronization_chain::{Chain, ChainRef};
	use synchronization_executor::tests::DummyTaskExecutor;
	use synchronization_verifier::tests::DummyVerifier;
	use synchronization_server::ServerTaskIndex;
	use primitives::hash::H256;
	use p2p::event_loop;
	use test_data;
	use db;
	use devtools::RandomTempPath;

	fn create_disk_storage() -> db::SharedStore {
		let path = RandomTempPath::create_dir();
		Arc::new(db::Storage::new(path.as_path()).unwrap())
	}

	fn create_sync(storage: Option<db::SharedStore>, verifier: Option<DummyVerifier>) -> (Core, Handle, Arc<Mutex<DummyTaskExecutor>>, ChainRef, Arc<Mutex<SynchronizationClient<DummyTaskExecutor, DummyVerifier>>>) {
		let event_loop = event_loop();
		let handle = event_loop.handle();
		let storage = match storage {
			Some(storage) => storage,
			None => Arc::new(db::TestStorage::with_genesis_block()),
		};
		let chain = ChainRef::new(RwLock::new(Chain::new(storage.clone())));
		let executor = DummyTaskExecutor::new();
		let config = Config { threads_num: 1 };

		let client_core = SynchronizationClientCore::new(config, &handle, executor.clone(), chain.clone());
		let mut verifier = verifier.unwrap_or_default();
		verifier.set_sink(client_core.clone());
		let client = SynchronizationClient::new(client_core, verifier);
		(event_loop, handle, executor, chain, client)
	}

	#[test]
	fn synchronization_saturated_on_start() {
		let (_, _, _, _, sync) = create_sync(None, None);
		let sync = sync.lock();
		let info = sync.information();
		assert!(!info.state.is_synchronizing());
		assert_eq!(info.orphaned_blocks, 0);
		assert_eq!(info.orphaned_transactions, 0);
	}

	#[test]
	fn synchronization_in_order_block_path_nearly_saturated() {
		let (_, _, executor, _, sync) = create_sync(None, None);

		let mut sync = sync.lock();
		let block1: Block = test_data::block_h1();
		let block2: Block = test_data::block_h2();

		sync.on_new_blocks_headers(5, vec![block1.block_header.clone()]);
		let tasks = executor.lock().take_tasks();
		assert_eq!(tasks, vec![Task::RequestBlocksHeaders(5), Task::RequestBlocks(5, vec![block1.hash()])]);
		assert!(sync.information().state.is_nearly_saturated());
		assert_eq!(sync.information().orphaned_blocks, 0);
		assert_eq!(sync.information().chain.scheduled, 0);
		assert_eq!(sync.information().chain.requested, 1);
		assert_eq!(sync.information().chain.stored, 1);
		assert_eq!(sync.information().peers.idle, 0);
		assert_eq!(sync.information().peers.active, 1);

		// push unknown block => will be queued as orphan
		sync.on_peer_block(5, block2);
		assert!(sync.information().state.is_nearly_saturated());
		assert_eq!(sync.information().orphaned_blocks, 1);
		assert_eq!(sync.information().chain.scheduled, 0);
		assert_eq!(sync.information().chain.requested, 1);
		assert_eq!(sync.information().chain.stored, 1);
		assert_eq!(sync.information().peers.idle, 0);
		assert_eq!(sync.information().peers.active, 1);

		// push requested block => should be moved to the test storage && orphan should be moved
		sync.on_peer_block(5, block1);
		assert!(sync.information().state.is_saturated());
		assert_eq!(sync.information().orphaned_blocks, 0);
		assert_eq!(sync.information().chain.scheduled, 0);
		assert_eq!(sync.information().chain.requested, 0);
		assert_eq!(sync.information().chain.stored, 3);
		// we have just requested new `inventory` from the peer => peer is forgotten
		assert_eq!(sync.information().peers.idle, 0);
		assert_eq!(sync.information().peers.active, 0);
	}

	#[test]
	fn synchronization_out_of_order_block_path() {
		let (_, _, _, _, sync) = create_sync(None, None);
		let mut sync = sync.lock();

		sync.on_new_blocks_headers(5, vec![test_data::block_h1().block_header.clone(), test_data::block_h2().block_header.clone()]);
		sync.on_peer_block(5, test_data::block_h169());

		// out-of-order block was presented by the peer
		assert!(sync.information().state.is_synchronizing());
		assert_eq!(sync.information().orphaned_blocks, 0);
		assert_eq!(sync.information().chain.scheduled, 0);
		assert_eq!(sync.information().chain.requested, 2);
		assert_eq!(sync.information().chain.stored, 1);
		// we have just requested new `inventory` from the peer => peer is forgotten
		assert_eq!(sync.information().peers.idle, 0);
		assert_eq!(sync.information().peers.active, 1);
		// TODO: check that peer is penalized
	}

	#[test]
	fn synchronization_parallel_peers() {
		let (_, _, executor, _, sync) = create_sync(None, None);

		let block1: Block = test_data::block_h1();
		let block2: Block = test_data::block_h2();

		{
			let mut sync = sync.lock();
			// not synchronizing after start
			assert!(sync.information().state.is_saturated());
			// receive inventory from new peer#1
			sync.on_new_blocks_headers(1, vec![block1.block_header.clone()]);
			assert_eq!(sync.information().chain.requested, 1);
			// synchronization has started && new blocks have been requested
			let tasks = executor.lock().take_tasks();
			assert!(sync.information().state.is_nearly_saturated());
			assert_eq!(tasks, vec![Task::RequestBlocksHeaders(1), Task::RequestBlocks(1, vec![block1.hash()])]);
		}

		{
			let mut sync = sync.lock();
			// receive inventory from new peer#2
			sync.on_new_blocks_headers(2, vec![block1.block_header.clone(), block2.block_header.clone()]);
			assert_eq!(sync.information().chain.requested, 2);
			// synchronization has started && new blocks have been requested
			let tasks = executor.lock().take_tasks();
			assert!(sync.information().state.is_synchronizing());
			assert_eq!(tasks, vec![Task::RequestBlocksHeaders(2), Task::RequestBlocks(2, vec![block2.hash()])]);
		}

		{
			let mut sync = sync.lock();
			// receive block from peer#2
			sync.on_peer_block(2, block2);
			assert!(sync.information().chain.requested == 2
				&& sync.information().orphaned_blocks == 1);
			// receive block from peer#1
			sync.on_peer_block(1, block1);

			assert!(sync.information().chain.requested == 0
				&& sync.information().orphaned_blocks == 0
				&& sync.information().chain.stored == 3);
		}
	}

	#[test]
	fn synchronization_reset_when_peer_is_disconnected() {
		let (_, _, _, _, sync) = create_sync(None, None);

		// request new blocks
		{
			let mut sync = sync.lock();
			sync.on_new_blocks_headers(1, vec![test_data::block_h1().block_header]);
			assert!(sync.information().state.is_nearly_saturated());
		}

		// lost connection to peer => synchronization state lost
		{
			let mut sync = sync.lock();
			sync.on_peer_disconnected(1);
			assert!(sync.information().state.is_saturated());
		}
	}

	#[test]
	fn synchronization_not_starting_when_receiving_known_blocks() {
		let (_, _, executor, _, sync) = create_sync(None, None);
		let mut sync = sync.lock();
		// saturated => receive inventory with known blocks only
		sync.on_new_blocks_headers(1, vec![test_data::genesis().block_header]);
		// => no need to start synchronization
		assert!(!sync.information().state.is_nearly_saturated());
		// => no synchronization tasks are scheduled
		let tasks = executor.lock().take_tasks();
		assert_eq!(tasks, vec![]);
	}

	#[test]
	fn synchronization_asks_for_inventory_after_saturating() {
		let (_, _, executor, _, sync) = create_sync(None, None);
		let mut sync = sync.lock();
		let block = test_data::block_h1();
		sync.on_new_blocks_headers(1, vec![block.block_header.clone()]);
		sync.on_new_blocks_headers(2, vec![block.block_header.clone()]);
		executor.lock().take_tasks();
		sync.on_peer_block(2, block.clone());

		let tasks = executor.lock().take_tasks();
		assert_eq!(tasks.len(), 5);
		assert!(tasks.iter().any(|t| t == &Task::RequestBlocksHeaders(1)));
		assert!(tasks.iter().any(|t| t == &Task::RequestBlocksHeaders(2)));
		assert!(tasks.iter().any(|t| t == &Task::RequestMemoryPool(1)));
		assert!(tasks.iter().any(|t| t == &Task::RequestMemoryPool(2)));

		let inventory = vec![InventoryVector { inv_type: InventoryType::MessageBlock, hash: block.hash() }];
		assert!(tasks.iter().any(|t| t == &Task::SendInventory(1, inventory.clone(), ServerTaskIndex::None)));
	}

	#[test]
	fn synchronization_remembers_correct_block_headers_in_order() {
		let (_, _, executor, chain, sync) = create_sync(None, None);
		let mut sync = sync.lock();

		let b1 = test_data::block_h1();
		let b2 = test_data::block_h2();
		sync.on_new_blocks_headers(1, vec![b1.block_header.clone(), b2.block_header.clone()]);

		let tasks = executor.lock().take_tasks();
		assert_eq!(tasks.len(), 2);
		assert!(tasks.iter().any(|t| t == &Task::RequestBlocksHeaders(1)));
		assert!(tasks.iter().any(|t| t == &Task::RequestBlocks(1, vec![b1.hash(), b2.hash()])));

		{
			let chain = chain.read();
			assert_eq!(chain.information().headers.best, 2);
			assert_eq!(chain.information().headers.total, 2);
		}

		sync.on_peer_block(1, b1);

		let tasks = executor.lock().take_tasks();
		assert_eq!(tasks, vec![]);

		{
			let chain = chain.read();
			assert_eq!(chain.information().headers.best, 1);
			assert_eq!(chain.information().headers.total, 1);
		}

		sync.on_peer_block(1, b2);

		let tasks = executor.lock().take_tasks();
		assert_eq!(tasks, vec![Task::RequestBlocksHeaders(1), Task::RequestMemoryPool(1)]);

		{
			let chain = chain.read();
			assert_eq!(chain.information().headers.best, 0);
			assert_eq!(chain.information().headers.total, 0);
		}
	}

	#[test]
	fn synchronization_remembers_correct_block_headers_out_of_order() {
		let (_, _, executor, chain, sync) = create_sync(None, None);
		let mut sync = sync.lock();

		let b1 = test_data::block_h1();
		let b2 = test_data::block_h2();
		sync.on_new_blocks_headers(1, vec![b1.block_header.clone(), b2.block_header.clone()]);

		let tasks = executor.lock().take_tasks();
		assert_eq!(tasks.len(), 2);
		assert!(tasks.iter().any(|t| t == &Task::RequestBlocksHeaders(1)));
		assert!(tasks.iter().any(|t| t == &Task::RequestBlocks(1, vec![b1.hash(), b2.hash()])));

		{
			let chain = chain.read();
			assert_eq!(chain.information().headers.best, 2);
			assert_eq!(chain.information().headers.total, 2);
		}

		sync.on_peer_block(1, b2);

		let tasks = executor.lock().take_tasks();
		assert_eq!(tasks, vec![]);

		{
			let chain = chain.read();
			assert_eq!(chain.information().headers.best, 2);
			assert_eq!(chain.information().headers.total, 2);
		}

		sync.on_peer_block(1, b1);

		let tasks = executor.lock().take_tasks();
		assert_eq!(tasks, vec![Task::RequestBlocksHeaders(1), Task::RequestMemoryPool(1)]);

		{
			let chain = chain.read();
			assert_eq!(chain.information().headers.best, 0);
			assert_eq!(chain.information().headers.total, 0);
		}
	}

	#[test]
	fn synchronization_ignores_unknown_block_headers() {
		let (_, _, executor, chain, sync) = create_sync(None, None);
		let mut sync = sync.lock();

		let b169 = test_data::block_h169();
		sync.on_new_blocks_headers(1, vec![b169.block_header]);

		let tasks = executor.lock().take_tasks();
		assert_eq!(tasks, vec![]);

		let chain = chain.read();
		assert_eq!(chain.information().headers.best, 0);
		assert_eq!(chain.information().headers.total, 0);
	}

	#[test]
	fn synchronization_works_for_forks_from_db_best_block() {
		let storage = create_disk_storage();
		let genesis = test_data::genesis();
		storage.insert_block(&genesis).expect("no db error");

		let (_, _, executor, chain, sync) = create_sync(Some(storage), None);
		let genesis_header = &genesis.block_header;
		let fork1 = test_data::build_n_empty_blocks_from(2, 100, &genesis_header);
		let fork2 = test_data::build_n_empty_blocks_from(3, 200, &genesis_header);

		let mut sync = sync.lock();
		sync.on_new_blocks_headers(1, vec![fork1[0].block_header.clone(), fork1[1].block_header.clone()]);
		sync.on_new_blocks_headers(2, vec![fork2[0].block_header.clone(), fork2[1].block_header.clone(), fork2[2].block_header.clone()]);

		let tasks = { executor.lock().take_tasks() };
		assert_eq!(tasks, vec![Task::RequestBlocksHeaders(1),
			Task::RequestBlocks(1, vec![fork1[0].hash(), fork1[1].hash()]),
			Task::RequestBlocksHeaders(2),
			Task::RequestBlocks(2, vec![fork2[0].hash(), fork2[1].hash(), fork2[2].hash()]),
		]);

		sync.on_peer_block(2, fork2[0].clone());
		{
			let chain = chain.read();
			assert_eq!(chain.best_storage_block().hash, fork2[0].hash());
			assert_eq!(chain.best_storage_block().number, 1);
		}

		sync.on_peer_block(1, fork1[0].clone());
		{
			let chain = chain.read();
			assert_eq!(chain.best_storage_block().hash, fork2[0].hash());
			assert_eq!(chain.best_storage_block().number, 1);
		}

		sync.on_peer_block(1, fork1[1].clone());
		{
			let chain = chain.read();
			assert_eq!(chain.best_storage_block().hash, fork1[1].hash());
			assert_eq!(chain.best_storage_block().number, 2);
		}

		sync.on_peer_block(2, fork2[1].clone());
		{
			let chain = chain.read();
			assert_eq!(chain.best_storage_block().hash, fork1[1].hash());
			assert_eq!(chain.best_storage_block().number, 2);
		}

		sync.on_peer_block(2, fork2[2].clone());
		{
			let chain = chain.read();
			assert_eq!(chain.best_storage_block().hash, fork2[2].hash());
			assert_eq!(chain.best_storage_block().number, 3);
		}
	}

	#[test]
	fn synchronization_works_for_forks_long_after_short() {
		let storage = create_disk_storage();
		let genesis = test_data::genesis();
		storage.insert_block(&genesis).expect("no db error");

		let (_, _, executor, chain, sync) = create_sync(Some(storage), None);
		let common_block = test_data::block_builder().header().parent(genesis.hash()).build().build();
		let fork1 = test_data::build_n_empty_blocks_from(2, 100, &common_block.block_header);
		let fork2 = test_data::build_n_empty_blocks_from(3, 200, &common_block.block_header);

		let mut sync = sync.lock();
		sync.on_new_blocks_headers(1, vec![common_block.block_header.clone(), fork1[0].block_header.clone(), fork1[1].block_header.clone()]);
		sync.on_new_blocks_headers(2, vec![common_block.block_header.clone(), fork2[0].block_header.clone(), fork2[1].block_header.clone(), fork2[2].block_header.clone()]);

		let tasks = { executor.lock().take_tasks() };
		assert_eq!(tasks, vec![Task::RequestBlocksHeaders(1),
			Task::RequestBlocks(1, vec![common_block.hash(), fork1[0].hash(), fork1[1].hash()]),
			Task::RequestBlocksHeaders(2),
			Task::RequestBlocks(2, vec![fork2[0].hash(), fork2[1].hash(), fork2[2].hash()]),
		]);

		// TODO: this will change from 3 to 4 after longest fork will be stored in the BestHeadersChain
		// however id doesn't affect sync process, as it is shown below
		{
			let chain = chain.read();
			assert_eq!(chain.information().headers.best, 3);
			assert_eq!(chain.information().headers.total, 3);
		}

		sync.on_peer_block(1, common_block.clone());
		sync.on_peer_block(1, fork1[0].clone());
		sync.on_peer_block(1, fork1[1].clone());
		sync.on_peer_block(2, fork2[0].clone());
		sync.on_peer_block(2, fork2[1].clone());
		sync.on_peer_block(2, fork2[2].clone());

		{
			let chain = chain.read();
			assert_eq!(chain.best_storage_block().hash, fork2[2].hash());
			assert_eq!(chain.best_storage_block().number, 4);
		}
	}

	#[test]
	fn accept_out_of_order_blocks_when_saturated() {
		let (_, _, _, chain, sync) = create_sync(None, None);
		let mut sync = sync.lock();

		sync.on_peer_block(1, test_data::block_h2());
		assert_eq!(sync.information().orphaned_blocks, 1);

		{
			let chain = chain.read();
			assert_eq!(chain.best_storage_block().number, 0);
		}

		sync.on_peer_block(1, test_data::block_h1());
		assert_eq!(sync.information().orphaned_blocks, 0);

		{
			let chain = chain.read();
			assert_eq!(chain.best_storage_block().number, 2);
		}
	}

	#[test]
	fn do_not_rerequest_unknown_block_in_inventory() {
		let (_, _, executor, _, sync) = create_sync(None, None);
		let mut sync = sync.lock();

		sync.on_peer_block(1, test_data::block_h2());
		sync.on_new_blocks_inventory(1, vec![test_data::block_h1().hash(), test_data::block_h2().hash()]);

		let tasks = executor.lock().take_tasks();
		assert_eq!(tasks, vec![Task::RequestBlocks(1, vec![test_data::block_h1().hash()])]);
	}

	#[test]
	fn blocks_rerequested_on_peer_disconnect() {
		let (_, _, executor, _, sync) = create_sync(None, None);

		let block1: Block = test_data::block_h1();
		let block2: Block = test_data::block_h2();

		{
			let mut sync = sync.lock();
			// receive inventory from new peer#1
			sync.on_new_blocks_headers(1, vec![block1.block_header.clone()]);
			// synchronization has started && new blocks have been requested
			let tasks = executor.lock().take_tasks();
			assert_eq!(tasks, vec![Task::RequestBlocksHeaders(1), Task::RequestBlocks(1, vec![block1.hash()])]);
		}

		{
			let mut sync = sync.lock();
			// receive inventory from new peer#2
			sync.on_new_blocks_headers(2, vec![block1.block_header.clone(), block2.block_header.clone()]);
			// synchronization has started && new blocks have been requested
			let tasks = executor.lock().take_tasks();
			assert_eq!(tasks, vec![Task::RequestBlocksHeaders(2), Task::RequestBlocks(2, vec![block2.hash()])]);
		}

		{
			let mut sync = sync.lock();
			// peer#1 is disconnected && it has pending blocks requests => ask peer#2
			sync.on_peer_disconnected(1);
			// blocks have been requested
			let tasks = executor.lock().take_tasks();
			assert_eq!(tasks, vec![Task::RequestBlocks(2, vec![block1.hash()])]);
		}
	}

	#[test]
	fn sync_after_db_insert_nonfatal_fail() {
		// TODO: implement me
	}

	#[test]
	fn peer_removed_from_sync_after_responding_with_requested_block_notfound() {
		let (_, _, executor, _, sync) = create_sync(None, None);
		let mut sync = sync.lock();

		let b1 = test_data::block_h1();
		let b2 = test_data::block_h2();
		sync.on_new_blocks_headers(1, vec![b1.block_header.clone(), b2.block_header.clone()]);

		let tasks = executor.lock().take_tasks();
		assert_eq!(tasks, vec![Task::RequestBlocksHeaders(1), Task::RequestBlocks(1, vec![b1.hash(), b2.hash()])]);

		assert_eq!(sync.information().peers.idle, 0);
		assert_eq!(sync.information().peers.unuseful, 0);
		assert_eq!(sync.information().peers.active, 1);

		sync.on_peer_blocks_notfound(1, vec![b1.hash()]);

		let tasks = executor.lock().take_tasks();
		assert_eq!(tasks, vec![Task::RequestBlocksHeaders(1), Task::RequestMemoryPool(1)]);

		assert_eq!(sync.information().peers.idle, 0);
		assert_eq!(sync.information().peers.unuseful, 1);
		assert_eq!(sync.information().peers.active, 0);
	}

	#[test]
	fn peer_not_removed_from_sync_after_responding_with_requested_block_notfound() {
		let (_, _, executor, _, sync) = create_sync(None, None);
		let mut sync = sync.lock();

		let b1 = test_data::block_h1();
		let b2 = test_data::block_h2();
		sync.on_new_blocks_headers(1, vec![b1.block_header.clone(), b2.block_header.clone()]);

		let tasks = executor.lock().take_tasks();
		assert_eq!(tasks, vec![Task::RequestBlocksHeaders(1), Task::RequestBlocks(1, vec![b1.hash(), b2.hash()])]);

		assert_eq!(sync.information().peers.idle, 0);
		assert_eq!(sync.information().peers.unuseful, 0);
		assert_eq!(sync.information().peers.active, 1);

		sync.on_peer_blocks_notfound(1, vec![test_data::block_h170().hash()]);

		let tasks = executor.lock().take_tasks();
		assert_eq!(tasks, vec![]);

		assert_eq!(sync.information().peers.idle, 0);
		assert_eq!(sync.information().peers.unuseful, 0);
		assert_eq!(sync.information().peers.active, 1);
	}

	#[test]
	fn transaction_is_not_requested_when_synchronizing() {
		let (_, _, executor, _, sync) = create_sync(None, None);
		let mut sync = sync.lock();

		let b1 = test_data::block_h1();
		let b2 = test_data::block_h2();
		sync.on_new_blocks_headers(1, vec![b1.block_header.clone(), b2.block_header.clone()]);

		assert!(sync.information().state.is_synchronizing());
		{ executor.lock().take_tasks(); } // forget tasks

		sync.on_new_transactions_inventory(0, vec![H256::from(0)]);

		let tasks = executor.lock().take_tasks();
		assert_eq!(tasks, vec![]);
	}

	#[test]
	fn transaction_is_requested_when_not_synchronizing() {
		let (_, _, executor, _, sync) = create_sync(None, None);
		let mut sync = sync.lock();

		sync.on_new_transactions_inventory(0, vec![H256::from(0)]);

		{
			let tasks = executor.lock().take_tasks();
			assert_eq!(tasks, vec![Task::RequestTransactions(0, vec![H256::from(0)])]);
		}

		let b1 = test_data::block_h1();
		sync.on_new_blocks_headers(1, vec![b1.block_header.clone()]);

		assert!(sync.information().state.is_nearly_saturated());
		{ executor.lock().take_tasks(); } // forget tasks

		sync.on_new_transactions_inventory(0, vec![H256::from(1)]);

		let tasks = executor.lock().take_tasks();
		assert_eq!(tasks, vec![Task::RequestTransactions(0, vec![H256::from(1)])]);
	}

	#[test]
	fn same_transaction_can_be_requested_twice() {
		let (_, _, executor, _, sync) = create_sync(None, None);
		let mut sync = sync.lock();

		sync.on_new_transactions_inventory(0, vec![H256::from(0)]);

		{
			let tasks = executor.lock().take_tasks();
			assert_eq!(tasks, vec![Task::RequestTransactions(0, vec![H256::from(0)])]);
		}

		sync.on_new_transactions_inventory(0, vec![H256::from(0)]);

		{
			let tasks = executor.lock().take_tasks();
			assert_eq!(tasks, vec![Task::RequestTransactions(0, vec![H256::from(0)])]);
		}
	}

	#[test]
	fn known_transaction_is_not_requested() {
		let (_, _, executor, _, sync) = create_sync(None, None);
		let mut sync = sync.lock();

		sync.on_new_transactions_inventory(0, vec![test_data::genesis().transactions[0].hash(), H256::from(0)]);
		assert_eq!(executor.lock().take_tasks(), vec![Task::RequestTransactions(0, vec![H256::from(0)])]);
	}

	#[test]
	fn transaction_is_not_accepted_when_synchronizing() {
		let (_, _, _, _, sync) = create_sync(None, None);
		let mut sync = sync.lock();

		let b1 = test_data::block_h1();
		let b2 = test_data::block_h2();
		sync.on_new_blocks_headers(1, vec![b1.block_header.clone(), b2.block_header.clone()]);

		assert!(sync.information().state.is_synchronizing());

		sync.on_peer_transaction(1, Transaction::default());

		assert_eq!(sync.information().chain.transactions.transactions_count, 0);
	}

	#[test]
	fn transaction_is_accepted_when_not_synchronizing() {
		let (_, _, _, _, sync) = create_sync(None, None);
		let mut sync = sync.lock();

		sync.on_peer_transaction(1, test_data::TransactionBuilder::with_version(1).into());
		assert_eq!(sync.information().chain.transactions.transactions_count, 1);

		let b1 = test_data::block_h1();
		sync.on_new_blocks_headers(1, vec![b1.block_header.clone()]);

		assert!(sync.information().state.is_nearly_saturated());

		sync.on_peer_transaction(1, test_data::TransactionBuilder::with_version(2).into());
		assert_eq!(sync.information().chain.transactions.transactions_count, 2);
	}

	#[test]
	fn transaction_is_orphaned_when_input_is_unknown() {
		let (_, _, _, _, sync) = create_sync(None, None);
		let mut sync = sync.lock();

		sync.on_peer_transaction(1, test_data::TransactionBuilder::with_default_input(0).into());
		assert_eq!(sync.information().chain.transactions.transactions_count, 0);
		assert_eq!(sync.information().orphaned_transactions, 1);
	}

	#[test]
	fn orphaned_transaction_is_verified_when_input_is_received() {
		let chain = &mut test_data::ChainBuilder::new();
		test_data::TransactionBuilder::with_output(10).store(chain)		// t0
			.set_input(&chain.at(0), 0).set_output(20).store(chain);	// t0 -> t1

		let (_, _, _, _, sync) = create_sync(None, None);
		let mut sync = sync.lock();

		sync.on_peer_transaction(1, chain.at(1));
		assert_eq!(sync.information().chain.transactions.transactions_count, 0);
		assert_eq!(sync.information().orphaned_transactions, 1);

		sync.on_peer_transaction(1, chain.at(0));
		assert_eq!(sync.information().chain.transactions.transactions_count, 2);
		assert_eq!(sync.information().orphaned_transactions, 0);
	}

	#[test]
	// https://github.com/ethcore/parity-bitcoin/issues/121
	fn when_previous_block_verification_failed_fork_is_not_requested() {
		// got headers [b10, b11, b12] - some fork
		// got headers [b10, b21, b22] - main branch
		// got b10, b11, b12, b21. b22 is requested
		//
		// verifying: [b10, b11, b12, b21]
		// headers_chain: [b10, b11, b12]
		//
		// b21 verification failed => b22 is not removed (since it is not in headers_chain)
		// got new headers [b10, b21, b22, b23] => intersection point is b10 => scheduling [b21, b22, b23]
		//
		// block queue is empty => new tasks => requesting [b21, b22] => panic in hash_queue
		//
		// => do not trust first intersection point - check each hash when scheduling hashes.
		// If at least one hash is known => previous verification failed => drop all headers.

		let genesis = test_data::genesis();
		let b10 = test_data::block_builder().header().parent(genesis.hash()).build().build();

		let b11 = test_data::block_builder().header().nonce(1).parent(b10.hash()).build().build();
		let b12 = test_data::block_builder().header().parent(b11.hash()).build().build();

		let b21 = test_data::block_builder().header().nonce(2).parent(b10.hash()).build().build();
		let b22 = test_data::block_builder().header().parent(b21.hash()).build().build();
		let b23 = test_data::block_builder().header().parent(b22.hash()).build().build();

		// simulate verification during b21 verification
		let mut dummy_verifier = DummyVerifier::default();
		dummy_verifier.error_when_verifying(b21.hash(), "simulated");

		let (_, _, _, _, sync) = create_sync(None, Some(dummy_verifier));

		let mut sync = sync.lock();

		sync.on_new_blocks_headers(1, vec![b10.block_header.clone(), b11.block_header.clone(), b12.block_header.clone()]);
		sync.on_new_blocks_headers(2, vec![b10.block_header.clone(), b21.block_header.clone(), b22.block_header.clone()]);

		sync.on_peer_block(1, b10.clone());
		sync.on_peer_block(1, b11);
		sync.on_peer_block(1, b12);

		sync.on_peer_block(2, b21.clone());

		// should not panic here
		sync.on_new_blocks_headers(2, vec![b10.block_header.clone(), b21.block_header.clone(),
			b22.block_header.clone(), b23.block_header.clone()]);
	}

	#[test]
	fn relay_new_block_when_in_saturated_state() {
		let (_, _, executor, _, sync) = create_sync(None, None);
		let genesis = test_data::genesis();
		let b0 = test_data::block_builder().header().parent(genesis.hash()).build().build();
		let b1 = test_data::block_builder().header().parent(b0.hash()).build().build();
		let b2 = test_data::block_builder().header().parent(b1.hash()).build().build();
		let b3 = test_data::block_builder().header().parent(b2.hash()).build().build();

		let mut sync = sync.lock();
		sync.on_new_blocks_headers(1, vec![b0.block_header.clone(), b1.block_header.clone()]);
		sync.on_peer_block(1, b0.clone());
		sync.on_peer_block(1, b1.clone());

		// we were in synchronization state => block is not relayed
		{
			let tasks = executor.lock().take_tasks();
			assert_eq!(tasks, vec![Task::RequestBlocksHeaders(1),
				Task::RequestBlocks(1, vec![b0.hash(), b1.hash()]),
				Task::RequestBlocksHeaders(1),
				Task::RequestMemoryPool(1)
			]);
		}

		sync.on_peer_block(2, b2.clone());

		// we were in saturated state => block is relayed
		{
			let tasks = executor.lock().take_tasks();
			let inventory = vec![InventoryVector { inv_type: InventoryType::MessageBlock, hash: b2.hash() }];
			assert_eq!(tasks, vec![Task::RequestBlocksHeaders(2), Task::SendInventory(1, inventory, ServerTaskIndex::None)]);
		}

		sync.on_new_blocks_headers(1, vec![b3.block_header.clone()]);
		sync.on_peer_block(1, b3.clone());

		// we were in nearly saturated state => block is relayed
		{
			let tasks = executor.lock().take_tasks();
			let inventory = vec![InventoryVector { inv_type: InventoryType::MessageBlock, hash: b3.hash() }];
			assert!(tasks.iter().any(|t| t == &Task::SendInventory(2, inventory.clone(), ServerTaskIndex::None)));
		}
	}

	#[test]
	fn relay_new_transaction_when_in_saturated_state() {
		let (_, _, executor, _, sync) = create_sync(None, None);

		let tx1: Transaction = test_data::TransactionBuilder::with_output(10).into();
		let tx2: Transaction = test_data::TransactionBuilder::with_output(20).into();
		let tx2_hash = tx2.hash();

		let mut sync = sync.lock();
		sync.on_peer_transaction(1, tx1);
		sync.on_peer_transaction(2, tx2);

		let tasks = { executor.lock().take_tasks() };
		let inventory = vec![InventoryVector { inv_type: InventoryType::MessageTx, hash: tx2_hash }];
		assert_eq!(tasks, vec![Task::SendInventory(1, inventory, ServerTaskIndex::None)]);
	}

	#[test]
	fn relay_new_transaction_with_bloom_filter() {
		let (_, _, executor, _, sync) = create_sync(None, None);

		let tx1: Transaction = test_data::TransactionBuilder::with_output(10).into();
		let tx2: Transaction = test_data::TransactionBuilder::with_output(20).into();
		let tx3: Transaction = test_data::TransactionBuilder::with_output(30).into();
		let tx1_hash = tx1.hash();
		let tx2_hash = tx2.hash();
		let tx3_hash = tx3.hash();

		let mut sync = sync.lock();
		// peer#1 wants tx1
		sync.on_peer_connected(1);
		sync.on_peer_filterload(1, &default_filterload());
		sync.on_peer_filteradd(1, &make_filteradd(&*tx1_hash));
		// peer#2 wants tx2
		sync.on_peer_connected(2);
		sync.on_peer_filterload(2, &default_filterload());
		sync.on_peer_filteradd(2, &make_filteradd(&*tx2_hash));
		// peer#3 wants tx1 + tx2 transactions
		sync.on_peer_connected(3);
		sync.on_peer_filterload(3, &default_filterload());
		sync.on_peer_filteradd(3, &make_filteradd(&*tx1_hash));
		sync.on_peer_filteradd(3, &make_filteradd(&*tx2_hash));
		// peer#4 has default behaviour (no filter)
		sync.on_peer_connected(4);
		// peer#5 wants some other transactions
		sync.on_peer_connected(5);
		sync.on_peer_filterload(5, &default_filterload());
		sync.on_peer_filteradd(5, &make_filteradd(&*tx3_hash));

		// tx1 is relayed to peers: 1, 3, 4
		sync.on_peer_transaction(6, tx1);

		let tasks = { executor.lock().take_tasks() };
		let inventory = vec![InventoryVector { inv_type: InventoryType::MessageTx, hash: tx1_hash }];
		assert_eq!(tasks, vec![
			Task::SendInventory(1, inventory.clone(), ServerTaskIndex::None),
			Task::SendInventory(3, inventory.clone(), ServerTaskIndex::None),
			Task::SendInventory(4, inventory.clone(), ServerTaskIndex::None),
		]);

		// tx2 is relayed to peers: 2, 3, 4
		sync.on_peer_transaction(6, tx2);

		let tasks = { executor.lock().take_tasks() };
		let inventory = vec![InventoryVector { inv_type: InventoryType::MessageTx, hash: tx2_hash }];
		assert_eq!(tasks, vec![
			Task::SendInventory(2, inventory.clone(), ServerTaskIndex::None),
			Task::SendInventory(3, inventory.clone(), ServerTaskIndex::None),
			Task::SendInventory(4, inventory.clone(), ServerTaskIndex::None),
		]);
	}

	#[test]
	fn relay_new_block_after_sendheaders() {
		let (_, _, executor, _, sync) = create_sync(None, None);
		let genesis = test_data::genesis();
		let b0 = test_data::block_builder().header().parent(genesis.hash()).build().build();

		let mut sync = sync.lock();
		sync.on_peer_connected(1);
		sync.on_peer_connected(2);
		sync.on_peer_block_announcement_type(2, BlockAnnouncementType::SendHeader);
		sync.on_peer_connected(3);

		// igonore tasks
		{ executor.lock().take_tasks(); }

		sync.on_peer_block(1, b0.clone());

		let tasks = executor.lock().take_tasks();
		let inventory = vec![InventoryVector { inv_type: InventoryType::MessageBlock, hash: b0.hash() }];
		let headers = vec![b0.block_header.clone()];
		assert_eq!(tasks, vec![Task::RequestBlocksHeaders(1),
			Task::SendHeaders(2, headers, ServerTaskIndex::None),
			Task::SendInventory(3, inventory, ServerTaskIndex::None),
		]);
	}

	#[test]
<<<<<<< HEAD
	fn relay_new_block_after_sendcmpct() {
		// TODO
=======
	fn relay_new_transaction_with_feefilter() {
		let (_, _, executor, chain, sync) = create_sync(None, None);

		let b1 = test_data::block_builder().header().parent(test_data::genesis().hash()).build()
			.transaction().output().value(1_000_000).build().build()
			.build(); // genesis -> b1
		let tx0 = b1.transactions[0].clone();
		let tx1: Transaction = test_data::TransactionBuilder::with_output(800_000).add_input(&tx0, 0).into();
		let tx1_hash = tx1.hash();

		let mut sync = sync.lock();
		sync.on_peer_connected(1);
		sync.on_peer_connected(2);
		sync.on_peer_connected(3);
		sync.on_peer_connected(4);

		sync.on_peer_block(1, b1);

		{
			use miner::transaction_fee_rate;
			let chain = chain.read();
			assert_eq!(transaction_fee_rate(&*chain, &tx1), 3333); // 200_000 / 60
		}

		sync.on_peer_feefilter(2, &types::FeeFilter { fee_rate: 3000, });
		sync.on_peer_feefilter(3, &types::FeeFilter { fee_rate: 4000, });

		// forget previous tasks
		{ executor.lock().take_tasks(); }

		sync.on_peer_transaction(1, tx1);

		let tasks = executor.lock().take_tasks();
		assert_eq!(tasks, vec![
			Task::SendInventory(2, vec![
				InventoryVector {
					inv_type: InventoryType::MessageTx,
					hash: tx1_hash.clone(),
				}
			], ServerTaskIndex::None),
			Task::SendInventory(4, vec![
				InventoryVector {
					inv_type: InventoryType::MessageTx,
					hash: tx1_hash.clone(),
				}
			], ServerTaskIndex::None),
		]);
	}

	#[test]
	fn receive_same_unknown_block_twice() {
		let (_, _, _, _, sync) = create_sync(None, None);

		let mut sync = sync.lock();

		sync.on_peer_block(1, test_data::block_h2());
		// should not panic here
		sync.on_peer_block(2, test_data::block_h2());
>>>>>>> ca7a06e9
	}
}<|MERGE_RESOLUTION|>--- conflicted
+++ resolved
@@ -196,12 +196,8 @@
 	fn on_peer_filterload(&mut self, peer_index: usize, message: &types::FilterLoad);
 	fn on_peer_filteradd(&mut self, peer_index: usize, message: &types::FilterAdd);
 	fn on_peer_filterclear(&mut self, peer_index: usize);
-<<<<<<< HEAD
 	fn on_peer_block_announcement_type(&mut self, peer_index: usize, announcement_type: BlockAnnouncementType);
-=======
-	fn on_peer_sendheaders(&mut self, peer_index: usize);
 	fn on_peer_feefilter(&mut self, peer_index: usize, message: &types::FeeFilter);
->>>>>>> ca7a06e9
 	fn on_peer_disconnected(&mut self, peer_index: usize);
 	fn after_peer_nearly_blocks_verified(&mut self, peer_index: usize, future: BoxFuture<(), ()>);
 }
@@ -221,12 +217,8 @@
 	fn on_peer_filterload(&mut self, peer_index: usize, message: &types::FilterLoad);
 	fn on_peer_filteradd(&mut self, peer_index: usize, message: &types::FilterAdd);
 	fn on_peer_filterclear(&mut self, peer_index: usize);
-<<<<<<< HEAD
 	fn on_peer_block_announcement_type(&mut self, peer_index: usize, announcement_type: BlockAnnouncementType);
-=======
-	fn on_peer_sendheaders(&mut self, peer_index: usize);
 	fn on_peer_feefilter(&mut self, peer_index: usize, message: &types::FeeFilter);
->>>>>>> ca7a06e9
 	fn on_peer_disconnected(&mut self, peer_index: usize);
 	fn after_peer_nearly_blocks_verified(&mut self, peer_index: usize, future: BoxFuture<(), ()>);
 	fn execute_synchronization_tasks(&mut self, forced_blocks_requests: Option<Vec<H256>>);
@@ -1350,12 +1342,8 @@
 	use tokio_core::reactor::{Core, Handle};
 	use chain::{Block, Transaction};
 	use message::common::{InventoryVector, InventoryType};
-<<<<<<< HEAD
+	use message::types;
 	use super::{Client, Config, SynchronizationClient, SynchronizationClientCore, BlockAnnouncementType};
-=======
-	use message::types;
-	use super::{Client, Config, SynchronizationClient, SynchronizationClientCore};
->>>>>>> ca7a06e9
 	use connection_filter::tests::*;
 	use synchronization_executor::Task;
 	use synchronization_chain::{Chain, ChainRef};
@@ -2216,10 +2204,6 @@
 	}
 
 	#[test]
-<<<<<<< HEAD
-	fn relay_new_block_after_sendcmpct() {
-		// TODO
-=======
 	fn relay_new_transaction_with_feefilter() {
 		let (_, _, executor, chain, sync) = create_sync(None, None);
 
@@ -2278,6 +2262,9 @@
 		sync.on_peer_block(1, test_data::block_h2());
 		// should not panic here
 		sync.on_peer_block(2, test_data::block_h2());
->>>>>>> ca7a06e9
+	}
+
+	fn relay_new_block_after_sendcmpct() {
+		// TODO
 	}
 }