use std::collections::VecDeque;
use std::sync::Arc;
use std::sync::mpsc::{channel, Sender, Receiver};
use std::thread;
use parking_lot::Mutex;
use time::get_time;
use chain::{IndexedBlock, IndexedTransaction};
use network::Magic;
use primitives::hash::H256;
use verification::{BackwardsCompatibleChainVerifier as ChainVerifier, Verify as VerificationVerify, Chain};
use types::{BlockHeight, StorageRef, MemoryPoolRef};
use utils::MemoryPoolTransactionOutputProvider;

/// Block verification events sink
pub trait BlockVerificationSink : Send + Sync + 'static {
	/// When block verification has completed successfully.
	fn on_block_verification_success(&self, block: IndexedBlock) -> Option<Vec<VerificationTask>>;
	/// When block verification has failed.
	fn on_block_verification_error(&self, err: &str, hash: &H256);
}

/// Transaction verification events sink
pub trait TransactionVerificationSink : Send + Sync + 'static {
	/// When transaction verification has completed successfully.
	fn on_transaction_verification_success(&self, transaction: IndexedTransaction);
	/// When transaction verification has failed.
	fn on_transaction_verification_error(&self, err: &str, hash: &H256);
}

/// Verification events sink
pub trait VerificationSink : BlockVerificationSink + TransactionVerificationSink {
}

/// Verification thread tasks
#[derive(Debug)]
pub enum VerificationTask {
	/// Verify single block
	VerifyBlock(IndexedBlock),
	/// Verify single transaction
	VerifyTransaction(BlockHeight, IndexedTransaction),
	/// Stop verification thread
	Stop,
}

/// Synchronization verifier
pub trait Verifier : Send + Sync + 'static {
	/// Verify block
	fn verify_block(&self, block: IndexedBlock);
	/// Verify transaction
	fn verify_transaction(&self, height: BlockHeight, transaction: IndexedTransaction);
}

/// Asynchronous synchronization verifier
pub struct AsyncVerifier {
	/// Verification work transmission channel.
	verification_work_sender: Mutex<Sender<VerificationTask>>,
	/// Verification thread.
	verification_worker_thread: Option<thread::JoinHandle<()>>,
}

impl VerificationTask {
	/// Returns transaction reference if it is transaction verification task
	pub fn transaction(&self) -> Option<&IndexedTransaction> {
		match *self {
			VerificationTask::VerifyTransaction(_, ref transaction) => Some(transaction),
			_ => None,
		}
	}
}

impl AsyncVerifier {
	/// Create new async verifier
	pub fn new<T: VerificationSink>(verifier: Arc<ChainVerifier>, storage: StorageRef, memory_pool: MemoryPoolRef, sink: Arc<T>) -> Self {
		let (verification_work_sender, verification_work_receiver) = channel();
		AsyncVerifier {
			verification_work_sender: Mutex::new(verification_work_sender),
			verification_worker_thread: Some(thread::Builder::new()
				.name("Sync verification thread".to_string())
				.spawn(move || {
					AsyncVerifier::verification_worker_proc(sink, storage, memory_pool, verifier, verification_work_receiver)
				})
				.expect("Error creating verification thread"))
		}
	}

	/// Thread procedure for handling verification tasks
	fn verification_worker_proc<T: VerificationSink>(sink: Arc<T>, storage: StorageRef, memory_pool: MemoryPoolRef, verifier: Arc<ChainVerifier>, work_receiver: Receiver<VerificationTask>) {
		while let Ok(task) = work_receiver.recv() {
			if !AsyncVerifier::execute_single_task(&sink, &storage, &memory_pool, &verifier, task) {
				break;
			}
		}
	}

<<<<<<< HEAD
			while let Some(task) = tasks_queue.pop_front() {
				match task {
					VerificationTask::VerifyBlock(block) => {
						// verify block
						match verifier.verify(&block) {
							Ok(Chain::Main) | Ok(Chain::Side) => {
								if let Some(tasks) = sink.on_block_verification_success(block) {
									tasks_queue.extend(tasks);
								}
							},
							Ok(Chain::Orphan) => {
								// this can happen for B1 if B0 verification has failed && we have already scheduled verification of B0
								sink.on_block_verification_error("orphaned block because parent block verification has failed", block.hash())
							},
							Err(e) => {
								sink.on_block_verification_error(&format!("{:?}", e), block.hash())
=======
	/// Execute single verification task
	pub fn execute_single_task<T: VerificationSink>(sink: &Arc<T>, storage: &StorageRef, memory_pool: &MemoryPoolRef, verifier: &Arc<ChainVerifier>, task: VerificationTask) -> bool {
		// block verification && insertion can lead to reorganization
		// => transactions from decanonized blocks should be put back to the MemoryPool
		// => they must be verified again
		// => here's sub-tasks queue
		let mut tasks_queue: VecDeque<VerificationTask> = VecDeque::new();
		tasks_queue.push_back(task);

		while let Some(task) = tasks_queue.pop_front() {
			match task {
				VerificationTask::VerifyBlock(block) => {
					// verify block
					match verifier.verify(&block) {
						Ok(Chain::Main) | Ok(Chain::Side) => {
							if let Some(tasks) = sink.on_block_verification_success(block) {
								tasks_queue.extend(tasks);
>>>>>>> 200684b1
							}
						},
						Ok(Chain::Orphan) => {
							// this can happen for B1 if B0 verification has failed && we have already scheduled verification of B0
							sink.on_block_verification_error(&format!("orphaned block because parent block verification has failed"), block.hash())
						},
						Err(e) => {
							sink.on_block_verification_error(&format!("{:?}", e), block.hash())
						}
					}
				},
				VerificationTask::VerifyTransaction(height, transaction) => {
					// output provider must check previous outputs in both storage && memory pool
					match MemoryPoolTransactionOutputProvider::for_transaction(storage.clone(), &memory_pool, &transaction.raw) {
						Err(e) => {
							sink.on_transaction_verification_error(&format!("{:?}", e), &transaction.hash);
							continue; // with new verification sub-task
						},
						Ok(tx_output_provider) => {
							let time: u32 = get_time().sec as u32;
							match verifier.verify_mempool_transaction(&tx_output_provider, height, time, &transaction.raw) {
								Ok(_) => sink.on_transaction_verification_success(transaction.into()),
								Err(e) => sink.on_transaction_verification_error(&format!("{:?}", e), &transaction.hash),
							}
						},
					};
				},
				VerificationTask::Stop => return false,
			}
		}

		true
	}
}


impl Drop for AsyncVerifier {
	fn drop(&mut self) {
		if let Some(join_handle) = self.verification_worker_thread.take() {
			{
				let verification_work_sender = self.verification_work_sender.lock();
				// ignore send error here <= destructing anyway
				let _ = verification_work_sender.send(VerificationTask::Stop);
			}
			join_handle.join().expect("Clean shutdown.");
		}
	}
}

impl Verifier for AsyncVerifier {
	/// Verify block
	fn verify_block(&self, block: IndexedBlock) {
		self.verification_work_sender.lock()
			.send(VerificationTask::VerifyBlock(block))
			.expect("Verification thread have the same lifetime as `AsyncVerifier`");
	}

	/// Verify transaction
	fn verify_transaction(&self, height: BlockHeight, transaction: IndexedTransaction) {
		self.verification_work_sender.lock()
			.send(VerificationTask::VerifyTransaction(height, transaction))
			.expect("Verification thread have the same lifetime as `AsyncVerifier`");
	}
}

/// Synchronous synchronization verifier
pub struct SyncVerifier<T: VerificationSink> {
	/// Verifier
	verifier: ChainVerifier,
	/// Verification sink
	sink: Arc<T>,
}

impl<T> SyncVerifier<T> where T: VerificationSink {
	/// Create new sync verifier
	pub fn new(network: Magic, storage: StorageRef, sink: Arc<T>) -> Self {
		let verifier = ChainVerifier::new(storage.clone(), network);
		SyncVerifier {
			verifier: verifier,
			sink: sink,
		}
}
	}

impl<T> Verifier for SyncVerifier<T> where T: VerificationSink {
	/// Verify block
	fn verify_block(&self, block: IndexedBlock) {
		match self.verifier.verify(&block) {
			Ok(Chain::Main) | Ok(Chain::Side) => {
				// SyncVerifier is used for bulk blocks import only
				// => there are no memory pool
				// => we could ignore decanonized transactions
				self.sink.on_block_verification_success(block);
			},
			Ok(Chain::Orphan) => self.sink.on_block_verification_error("orphaned block because parent block verification has failed", block.hash()),
			Err(e) => self.sink.on_block_verification_error(&format!("{:?}", e), block.hash()),
		}
	}

	/// Verify transaction
	fn verify_transaction(&self, _height: BlockHeight, _transaction: IndexedTransaction) {
		unimplemented!() // sync verifier is currently only used for blocks verification
	}
}

#[cfg(test)]
pub mod tests {
	use std::sync::Arc;
	use std::collections::{HashSet, HashMap};
	use verification::BackwardsCompatibleChainVerifier as ChainVerifier;
	use synchronization_client_core::CoreVerificationSink;
	use synchronization_executor::tests::DummyTaskExecutor;
	use primitives::hash::H256;
	use chain::{IndexedBlock, IndexedTransaction};
	use super::{Verifier, BlockVerificationSink, TransactionVerificationSink, AsyncVerifier, VerificationTask};
	use types::{BlockHeight, StorageRef, MemoryPoolRef};

	#[derive(Default)]
	pub struct DummyVerifier {
		sink: Option<Arc<CoreVerificationSink<DummyTaskExecutor>>>,
		errors: HashMap<H256, String>,
		actual_checks: HashSet<H256>,
		storage: Option<StorageRef>,
		memory_pool: Option<MemoryPoolRef>,
		verifier: Option<Arc<ChainVerifier>>,
	}

	impl DummyVerifier {
		pub fn set_sink(&mut self, sink: Arc<CoreVerificationSink<DummyTaskExecutor>>) {
			self.sink = Some(sink);
		}

		pub fn set_storage(&mut self, storage: StorageRef) {
			self.storage = Some(storage);
		}

		pub fn set_memory_pool(&mut self, memory_pool: MemoryPoolRef) {
			self.memory_pool = Some(memory_pool);
		}

		pub fn set_verifier(&mut self, verifier: Arc<ChainVerifier>) {
			self.verifier = Some(verifier);
		}

		pub fn error_when_verifying(&mut self, hash: H256, err: &str) {
			self.errors.insert(hash, err.into());
		}

		pub fn actual_check_when_verifying(&mut self, hash: H256) {
			self.actual_checks.insert(hash);
		}
	}

	impl Verifier for DummyVerifier {
		fn verify_block(&self, block: IndexedBlock) {
			match self.sink {
				Some(ref sink) => match self.errors.get(&block.hash()) {
					Some(err) => sink.on_block_verification_error(&err, &block.hash()),
					None => {
						if self.actual_checks.contains(block.hash()) {
							AsyncVerifier::execute_single_task(sink, self.storage.as_ref().unwrap(), self.memory_pool.as_ref().unwrap(), self.verifier.as_ref().unwrap(), VerificationTask::VerifyBlock(block));
						} else {
							sink.on_block_verification_success(block);
						}
					},
				},
				None => panic!("call set_sink"),
			}
		}

		fn verify_transaction(&self, _height: BlockHeight, transaction: IndexedTransaction) {
			match self.sink {
				Some(ref sink) => match self.errors.get(&transaction.hash) {
					Some(err) => sink.on_transaction_verification_error(&err, &transaction.hash),
					None => {
						if self.actual_checks.contains(&transaction.hash) {
							let next_block_height = self.storage.as_ref().unwrap().best_block().unwrap().number + 1;
							AsyncVerifier::execute_single_task(sink, self.storage.as_ref().unwrap(), self.memory_pool.as_ref().unwrap(), self.verifier.as_ref().unwrap(), VerificationTask::VerifyTransaction(next_block_height, transaction));
						} else {
							sink.on_transaction_verification_success(transaction.into());
						}
					},
				},
				None => panic!("call set_sink"),
			}
		}
	}
}<|MERGE_RESOLUTION|>--- conflicted
+++ resolved
@@ -92,24 +92,6 @@
 		}
 	}
 
-<<<<<<< HEAD
-			while let Some(task) = tasks_queue.pop_front() {
-				match task {
-					VerificationTask::VerifyBlock(block) => {
-						// verify block
-						match verifier.verify(&block) {
-							Ok(Chain::Main) | Ok(Chain::Side) => {
-								if let Some(tasks) = sink.on_block_verification_success(block) {
-									tasks_queue.extend(tasks);
-								}
-							},
-							Ok(Chain::Orphan) => {
-								// this can happen for B1 if B0 verification has failed && we have already scheduled verification of B0
-								sink.on_block_verification_error("orphaned block because parent block verification has failed", block.hash())
-							},
-							Err(e) => {
-								sink.on_block_verification_error(&format!("{:?}", e), block.hash())
-=======
 	/// Execute single verification task
 	pub fn execute_single_task<T: VerificationSink>(sink: &Arc<T>, storage: &StorageRef, memory_pool: &MemoryPoolRef, verifier: &Arc<ChainVerifier>, task: VerificationTask) -> bool {
 		// block verification && insertion can lead to reorganization
@@ -127,7 +109,6 @@
 						Ok(Chain::Main) | Ok(Chain::Side) => {
 							if let Some(tasks) = sink.on_block_verification_success(block) {
 								tasks_queue.extend(tasks);
->>>>>>> 200684b1
 							}
 						},
 						Ok(Chain::Orphan) => {
