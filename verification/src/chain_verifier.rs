//! Bitcoin chain verifier

use hash::H256;
use chain::{IndexedBlock, IndexedBlockHeader, BlockHeader, Transaction};
use db::{SharedStore, TransactionOutputProvider, BlockHeaderProvider, BlockOrigin};
use network::ConsensusParams;
use error::{Error, TransactionError};
use canon::{CanonBlock, CanonTransaction};
use duplex_store::{DuplexTransactionOutputProvider, NoopStore};
use verify_chain::ChainVerifier;
use verify_header::HeaderVerifier;
use verify_transaction::MemoryPoolTransactionVerifier;
use accept_chain::ChainAcceptor;
use accept_transaction::MemoryPoolTransactionAcceptor;
use deployments::Deployments;
use {Verify, VerificationLevel};

pub struct BackwardsCompatibleChainVerifier {
	store: SharedStore,
	consensus: ConsensusParams,
	deployments: Deployments,
}

impl BackwardsCompatibleChainVerifier {
	pub fn new(store: SharedStore, consensus: ConsensusParams) -> Self {
		BackwardsCompatibleChainVerifier {
			store: store,
			consensus: consensus,
			deployments: Deployments::new(),
		}
	}

	fn verify_block(&self, verification_level: VerificationLevel, block: &IndexedBlock) -> Result<(), Error> {
		if verification_level == VerificationLevel::NoVerification {
			return Ok(());
		}

		let current_time = ::time::get_time().sec as u32;
		// first run pre-verification
		let chain_verifier = ChainVerifier::new(block, self.consensus.network, current_time);
		chain_verifier.check()?;

		assert_eq!(Some(self.store.best_block().hash), self.store.block_hash(self.store.best_block().number));
		let block_origin = self.store.block_origin(&block.header)?;
		trace!(target: "verification", "verify_block: {:?} best_block: {:?} block_origin: {:?}", block.hash().reversed(), self.store.best_block(), block_origin);
		match block_origin {
			BlockOrigin::KnownBlock => {
				// there should be no known blocks at this point
				unreachable!();
			},
			BlockOrigin::CanonChain { block_number } => {
				let canon_block = CanonBlock::new(block);
<<<<<<< HEAD
				let chain_acceptor = ChainAcceptor::new(self.store.as_store(), &self.consensus, canon_block, block_number, &self.deployments);
=======
				let chain_acceptor = ChainAcceptor::new(self.store.as_store(), self.network, verification_level, canon_block, block_number, &self.deployments);
>>>>>>> a2ae59c0
				chain_acceptor.check()?;
			},
			BlockOrigin::SideChain(origin) => {
				let block_number = origin.block_number;
				let fork = self.store.fork(origin)?;
				let canon_block = CanonBlock::new(block);
<<<<<<< HEAD
				let chain_acceptor = ChainAcceptor::new(fork.store(), &self.consensus, canon_block, block_number, &self.deployments);
=======
				let chain_acceptor = ChainAcceptor::new(fork.store(), self.network, verification_level, canon_block, block_number, &self.deployments);
>>>>>>> a2ae59c0
				chain_acceptor.check()?;
			},
			BlockOrigin::SideChainBecomingCanonChain(origin) => {
				let block_number = origin.block_number;
				let fork = self.store.fork(origin)?;
				let canon_block = CanonBlock::new(block);
<<<<<<< HEAD
				let chain_acceptor = ChainAcceptor::new(fork.store(), &self.consensus, canon_block, block_number, &self.deployments);
=======
				let chain_acceptor = ChainAcceptor::new(fork.store(), self.network, verification_level, canon_block, block_number, &self.deployments);
>>>>>>> a2ae59c0
				chain_acceptor.check()?;
			},
		}

		assert_eq!(Some(self.store.best_block().hash), self.store.block_hash(self.store.best_block().number));
		Ok(())
	}

	pub fn verify_block_header(
		&self,
		_block_header_provider: &BlockHeaderProvider,
		hash: &H256,
		header: &BlockHeader
	) -> Result<(), Error> {
		// let's do only preverifcation
		// TODO: full verification
		let current_time = ::time::get_time().sec as u32;
		let header = IndexedBlockHeader::new(hash.clone(), header.clone());
		let header_verifier = HeaderVerifier::new(&header, self.consensus.network, current_time);
		header_verifier.check()
	}

	pub fn verify_mempool_transaction<T>(
		&self,
		prevout_provider: &T,
		height: u32,
		time: u32,
		transaction: &Transaction,
	) -> Result<(), TransactionError> where T: TransactionOutputProvider {
		let indexed_tx = transaction.clone().into();
		// let's do preverification first
		let tx_verifier = MemoryPoolTransactionVerifier::new(&indexed_tx, &self.consensus, height);
		try!(tx_verifier.check());

		let canon_tx = CanonTransaction::new(&indexed_tx);
		// now let's do full verification
		let noop = NoopStore;
		let output_store = DuplexTransactionOutputProvider::new(prevout_provider, &noop);
		let tx_acceptor = MemoryPoolTransactionAcceptor::new(
			self.store.as_transaction_meta_provider(),
			output_store,
			&self.consensus,
			canon_tx,
			height,
			time,
			&self.deployments,
			self.store.as_block_header_provider()
		);
		tx_acceptor.check()
	}
}

impl Verify for BackwardsCompatibleChainVerifier {
	fn verify(&self, level: VerificationLevel, block: &IndexedBlock) -> Result<(), Error> {
		let result = self.verify_block(level, block);
		trace!(
			target: "verification", "Block {} (transactions: {}) verification finished. Result {:?}",
			block.hash().to_reversed_str(),
			block.transactions.len(),
			result,
		);
		result
	}
}

#[cfg(test)]
mod tests {
	extern crate test_data;

	use std::sync::Arc;
	use chain::IndexedBlock;
	use db::{BlockChainDatabase, Error as DBError};
	use network::{Magic, ConsensusParams, ConsensusFork};
	use script;
	use super::BackwardsCompatibleChainVerifier as ChainVerifier;
	use {Verify, Error, TransactionError, VerificationLevel};

	#[test]
	fn verify_orphan() {
		let storage = Arc::new(BlockChainDatabase::init_test_chain(vec![test_data::genesis().into()]));
		let b2 = test_data::block_h2().into();
<<<<<<< HEAD
		let verifier = ChainVerifier::new(storage, ConsensusParams::new(Magic::Unitest, ConsensusFork::NoFork));
		assert_eq!(Err(Error::Database(DBError::UnknownParent)), verifier.verify(&b2));
=======
		let verifier = ChainVerifier::new(storage, Magic::Unitest);
		assert_eq!(Err(Error::Database(DBError::UnknownParent)), verifier.verify(VerificationLevel::Full, &b2));
>>>>>>> a2ae59c0
	}

	#[test]
	fn verify_smoky() {
		let storage = Arc::new(BlockChainDatabase::init_test_chain(vec![test_data::genesis().into()]));
		let b1 = test_data::block_h1();
<<<<<<< HEAD
		let verifier = ChainVerifier::new(storage, ConsensusParams::new(Magic::Unitest, ConsensusFork::NoFork));
		assert!(verifier.verify(&b1.into()).is_ok());
=======
		let verifier = ChainVerifier::new(storage, Magic::Unitest);
		assert!(verifier.verify(VerificationLevel::Full, &b1.into()).is_ok());
>>>>>>> a2ae59c0
	}


	#[test]
	fn first_tx() {
		let storage = BlockChainDatabase::init_test_chain(
			vec![
				test_data::block_h0().into(),
				test_data::block_h1().into(),
			]);
		let b1 = test_data::block_h2();
<<<<<<< HEAD
		let verifier = ChainVerifier::new(Arc::new(storage), ConsensusParams::new(Magic::Unitest, ConsensusFork::NoFork));
		assert!(verifier.verify(&b1.into()).is_ok());
=======
		let verifier = ChainVerifier::new(Arc::new(storage), Magic::Unitest);
		assert!(verifier.verify(VerificationLevel::Full, &b1.into()).is_ok());
>>>>>>> a2ae59c0
	}

	#[test]
	fn coinbase_maturity() {
		let genesis = test_data::block_builder()
			.transaction()
				.coinbase()
				.output().value(50).build()
				.build()
			.merkled_header().build()
			.build();

		let storage = BlockChainDatabase::init_test_chain(vec![genesis.clone().into()]);
		let genesis_coinbase = genesis.transactions()[0].hash();

		let block = test_data::block_builder()
			.transaction()
				.coinbase()
				.output().value(1).build()
				.build()
			.transaction()
				.input().hash(genesis_coinbase).build()
				.output().value(2).build()
				.build()
			.merkled_header().parent(genesis.hash()).build()
			.build();

		let verifier = ChainVerifier::new(Arc::new(storage), ConsensusParams::new(Magic::Unitest, ConsensusFork::NoFork));

		let expected = Err(Error::Transaction(
			1,
			TransactionError::Maturity,
		));

		assert_eq!(expected, verifier.verify(VerificationLevel::Full, &block.into()));
	}

	#[test]
	fn non_coinbase_happy() {
		let genesis = test_data::block_builder()
			.transaction()
				.coinbase()
				.output().value(1).build()
				.build()
			.transaction()
				.output().value(50).build()
				.build()
			.merkled_header().build()
			.build();

		let storage = BlockChainDatabase::init_test_chain(vec![genesis.clone().into()]);
		let reference_tx = genesis.transactions()[1].hash();

		let block = test_data::block_builder()
			.transaction()
				.coinbase()
				.output().value(2).build()
				.build()
			.transaction()
				.input().hash(reference_tx).build()
				.output().value(1).build()
				.build()
			.merkled_header().parent(genesis.hash()).build()
			.build();

<<<<<<< HEAD
		let verifier = ChainVerifier::new(Arc::new(storage), ConsensusParams::new(Magic::Unitest, ConsensusFork::NoFork));
		assert!(verifier.verify(&block.into()).is_ok());
=======
		let verifier = ChainVerifier::new(Arc::new(storage), Magic::Unitest);
		assert!(verifier.verify(VerificationLevel::Full, &block.into()).is_ok());
>>>>>>> a2ae59c0
	}

	#[test]
	fn transaction_references_same_block_happy() {
		let genesis = test_data::block_builder()
			.transaction()
				.coinbase()
				.output().value(1).build()
				.build()
			.transaction()
				.output().value(50).build()
				.build()
			.merkled_header().build()
			.build();

		let storage = BlockChainDatabase::init_test_chain(vec![genesis.clone().into()]);
		let first_tx_hash = genesis.transactions()[1].hash();

		let block = test_data::block_builder()
			.transaction()
				.coinbase()
				.output().value(2).build()
				.build()
			.transaction()
				.input().hash(first_tx_hash).build()
				.output().value(30).build()
				.output().value(20).build()
				.build()
			.derived_transaction(1, 0)
				.output().value(30).build()
				.build()
			.merkled_header().parent(genesis.hash()).build()
			.build();

<<<<<<< HEAD
		let verifier = ChainVerifier::new(Arc::new(storage), ConsensusParams::new(Magic::Unitest, ConsensusFork::NoFork));
		assert!(verifier.verify(&block.into()).is_ok());
=======
		let verifier = ChainVerifier::new(Arc::new(storage), Magic::Unitest);
		assert!(verifier.verify(VerificationLevel::Full, &block.into()).is_ok());
>>>>>>> a2ae59c0
	}

	#[test]
	fn transaction_references_same_block_overspend() {
		let genesis = test_data::block_builder()
			.transaction()
				.coinbase()
				.output().value(1).build()
				.build()
			.transaction()
				.output().value(50).build()
				.build()
			.merkled_header().build()
			.build();

		let storage = BlockChainDatabase::init_test_chain(vec![genesis.clone().into()]);
		let first_tx_hash = genesis.transactions()[1].hash();

		let block = test_data::block_builder()
			.transaction()
				.coinbase()
				.output().value(2).build()
				.build()
			.transaction()
				.input().hash(first_tx_hash).build()
				.output().value(19).build()
				.output().value(31).build()
				.build()
			.derived_transaction(1, 0)
				.output().value(20).build()
				.build()
			.derived_transaction(1, 1)
				.output().value(20).build()
				.build()
			.merkled_header().parent(genesis.hash()).build()
			.build();

		let verifier = ChainVerifier::new(Arc::new(storage), ConsensusParams::new(Magic::Unitest, ConsensusFork::NoFork));

		let expected = Err(Error::Transaction(2, TransactionError::Overspend));
		assert_eq!(expected, verifier.verify(VerificationLevel::Full, &block.into()));
	}

	#[test]
	#[ignore]
	fn coinbase_happy() {
		let genesis = test_data::block_builder()
			.transaction()
				.coinbase()
				.output().value(50).build()
				.build()
			.merkled_header().build()
			.build();

		let storage = BlockChainDatabase::init_test_chain(vec![genesis.clone().into()]);
		let genesis_coinbase = genesis.transactions()[0].hash();

		// waiting 100 blocks for genesis coinbase to become valid
		for _ in 0..100 {
			let block: IndexedBlock = test_data::block_builder()
				.transaction().coinbase().build()
				.merkled_header().parent(genesis.hash()).build()
				.build()
				.into();
			let hash = block.hash().clone();
			storage.insert(block).expect("All dummy blocks should be inserted");
			storage.canonize(&hash).unwrap();
		}

		let best_hash = storage.best_block().hash;

		let block = test_data::block_builder()
			.transaction().coinbase().build()
			.transaction()
				.input().hash(genesis_coinbase.clone()).build()
				.build()
			.merkled_header().parent(best_hash).build()
			.build();

<<<<<<< HEAD
		let verifier = ChainVerifier::new(Arc::new(storage), ConsensusParams::new(Magic::Unitest, ConsensusFork::NoFork));
		assert!(verifier.verify(&block.into()).is_ok());
=======
		let verifier = ChainVerifier::new(Arc::new(storage), Magic::Unitest);
		assert!(verifier.verify(VerificationLevel::Full, &block.into()).is_ok());
>>>>>>> a2ae59c0
	}

	#[test]
	fn absoulte_sigops_overflow_block() {
		let genesis = test_data::block_builder()
			.transaction()
				.coinbase()
				.build()
			.transaction()
				.output().value(50).build()
				.build()
			.merkled_header().build()
			.build();

		let storage = BlockChainDatabase::init_test_chain(vec![genesis.clone().into()]);
		let reference_tx = genesis.transactions()[1].hash();

		let mut builder_tx1 = script::Builder::default();
		for _ in 0..81000 {
			builder_tx1 = builder_tx1.push_opcode(script::Opcode::OP_CHECKSIG)
		}

		let mut builder_tx2 = script::Builder::default();
		for _ in 0..81001 {
			builder_tx2 = builder_tx2.push_opcode(script::Opcode::OP_CHECKSIG)
		}

		let block: IndexedBlock = test_data::block_builder()
			.transaction().coinbase().build()
			.transaction()
				.input()
					.hash(reference_tx.clone())
					.signature_bytes(builder_tx1.into_script().to_bytes())
					.build()
				.build()
			.transaction()
				.input()
					.hash(reference_tx)
					.signature_bytes(builder_tx2.into_script().to_bytes())
					.build()
				.build()
			.merkled_header().parent(genesis.hash()).build()
			.build()
			.into();

		let verifier = ChainVerifier::new(Arc::new(storage), ConsensusParams::new(Magic::Unitest, ConsensusFork::NoFork));
		let expected = Err(Error::MaximumSigops);
		assert_eq!(expected, verifier.verify(VerificationLevel::Full, &block.into()));
	}

	#[test]
	fn coinbase_overspend() {
		let genesis = test_data::block_builder()
			.transaction().coinbase().build()
			.merkled_header().build()
			.build();
		let storage = BlockChainDatabase::init_test_chain(vec![genesis.clone().into()]);

		let block: IndexedBlock = test_data::block_builder()
			.transaction()
				.coinbase()
				.output().value(5000000001).build()
				.build()
			.merkled_header().parent(genesis.hash()).build()
			.build()
			.into();

		let verifier = ChainVerifier::new(Arc::new(storage), ConsensusParams::new(Magic::Unitest, ConsensusFork::NoFork));

		let expected = Err(Error::CoinbaseOverspend {
			expected_max: 5000000000,
			actual: 5000000001
		});

		assert_eq!(expected, verifier.verify(VerificationLevel::Full, &block.into()));
	}
}<|MERGE_RESOLUTION|>--- conflicted
+++ resolved
@@ -50,33 +50,21 @@
 			},
 			BlockOrigin::CanonChain { block_number } => {
 				let canon_block = CanonBlock::new(block);
-<<<<<<< HEAD
-				let chain_acceptor = ChainAcceptor::new(self.store.as_store(), &self.consensus, canon_block, block_number, &self.deployments);
-=======
-				let chain_acceptor = ChainAcceptor::new(self.store.as_store(), self.network, verification_level, canon_block, block_number, &self.deployments);
->>>>>>> a2ae59c0
+				let chain_acceptor = ChainAcceptor::new(self.store.as_store(), &self.consensus, verification_level, canon_block, block_number, &self.deployments);
 				chain_acceptor.check()?;
 			},
 			BlockOrigin::SideChain(origin) => {
 				let block_number = origin.block_number;
 				let fork = self.store.fork(origin)?;
 				let canon_block = CanonBlock::new(block);
-<<<<<<< HEAD
-				let chain_acceptor = ChainAcceptor::new(fork.store(), &self.consensus, canon_block, block_number, &self.deployments);
-=======
-				let chain_acceptor = ChainAcceptor::new(fork.store(), self.network, verification_level, canon_block, block_number, &self.deployments);
->>>>>>> a2ae59c0
+				let chain_acceptor = ChainAcceptor::new(fork.store(), &self.consensus, verification_level, canon_block, block_number, &self.deployments);
 				chain_acceptor.check()?;
 			},
 			BlockOrigin::SideChainBecomingCanonChain(origin) => {
 				let block_number = origin.block_number;
 				let fork = self.store.fork(origin)?;
 				let canon_block = CanonBlock::new(block);
-<<<<<<< HEAD
-				let chain_acceptor = ChainAcceptor::new(fork.store(), &self.consensus, canon_block, block_number, &self.deployments);
-=======
-				let chain_acceptor = ChainAcceptor::new(fork.store(), self.network, verification_level, canon_block, block_number, &self.deployments);
->>>>>>> a2ae59c0
+				let chain_acceptor = ChainAcceptor::new(fork.store(), &self.consensus, verification_level, canon_block, block_number, &self.deployments);
 				chain_acceptor.check()?;
 			},
 		}
@@ -158,26 +146,16 @@
 	fn verify_orphan() {
 		let storage = Arc::new(BlockChainDatabase::init_test_chain(vec![test_data::genesis().into()]));
 		let b2 = test_data::block_h2().into();
-<<<<<<< HEAD
 		let verifier = ChainVerifier::new(storage, ConsensusParams::new(Magic::Unitest, ConsensusFork::NoFork));
-		assert_eq!(Err(Error::Database(DBError::UnknownParent)), verifier.verify(&b2));
-=======
-		let verifier = ChainVerifier::new(storage, Magic::Unitest);
 		assert_eq!(Err(Error::Database(DBError::UnknownParent)), verifier.verify(VerificationLevel::Full, &b2));
->>>>>>> a2ae59c0
 	}
 
 	#[test]
 	fn verify_smoky() {
 		let storage = Arc::new(BlockChainDatabase::init_test_chain(vec![test_data::genesis().into()]));
 		let b1 = test_data::block_h1();
-<<<<<<< HEAD
 		let verifier = ChainVerifier::new(storage, ConsensusParams::new(Magic::Unitest, ConsensusFork::NoFork));
-		assert!(verifier.verify(&b1.into()).is_ok());
-=======
-		let verifier = ChainVerifier::new(storage, Magic::Unitest);
 		assert!(verifier.verify(VerificationLevel::Full, &b1.into()).is_ok());
->>>>>>> a2ae59c0
 	}
 
 
@@ -189,13 +167,8 @@
 				test_data::block_h1().into(),
 			]);
 		let b1 = test_data::block_h2();
-<<<<<<< HEAD
-		let verifier = ChainVerifier::new(Arc::new(storage), ConsensusParams::new(Magic::Unitest, ConsensusFork::NoFork));
-		assert!(verifier.verify(&b1.into()).is_ok());
-=======
-		let verifier = ChainVerifier::new(Arc::new(storage), Magic::Unitest);
+		let verifier = ChainVerifier::new(Arc::new(storage), ConsensusParams::new(Magic::Unitest, ConsensusFork::NoFork));
 		assert!(verifier.verify(VerificationLevel::Full, &b1.into()).is_ok());
->>>>>>> a2ae59c0
 	}
 
 	#[test]
@@ -261,13 +234,8 @@
 			.merkled_header().parent(genesis.hash()).build()
 			.build();
 
-<<<<<<< HEAD
-		let verifier = ChainVerifier::new(Arc::new(storage), ConsensusParams::new(Magic::Unitest, ConsensusFork::NoFork));
-		assert!(verifier.verify(&block.into()).is_ok());
-=======
-		let verifier = ChainVerifier::new(Arc::new(storage), Magic::Unitest);
+		let verifier = ChainVerifier::new(Arc::new(storage), ConsensusParams::new(Magic::Unitest, ConsensusFork::NoFork));
 		assert!(verifier.verify(VerificationLevel::Full, &block.into()).is_ok());
->>>>>>> a2ae59c0
 	}
 
 	#[test]
@@ -302,13 +270,8 @@
 			.merkled_header().parent(genesis.hash()).build()
 			.build();
 
-<<<<<<< HEAD
-		let verifier = ChainVerifier::new(Arc::new(storage), ConsensusParams::new(Magic::Unitest, ConsensusFork::NoFork));
-		assert!(verifier.verify(&block.into()).is_ok());
-=======
-		let verifier = ChainVerifier::new(Arc::new(storage), Magic::Unitest);
+		let verifier = ChainVerifier::new(Arc::new(storage), ConsensusParams::new(Magic::Unitest, ConsensusFork::NoFork));
 		assert!(verifier.verify(VerificationLevel::Full, &block.into()).is_ok());
->>>>>>> a2ae59c0
 	}
 
 	#[test]
@@ -388,13 +351,8 @@
 			.merkled_header().parent(best_hash).build()
 			.build();
 
-<<<<<<< HEAD
-		let verifier = ChainVerifier::new(Arc::new(storage), ConsensusParams::new(Magic::Unitest, ConsensusFork::NoFork));
-		assert!(verifier.verify(&block.into()).is_ok());
-=======
-		let verifier = ChainVerifier::new(Arc::new(storage), Magic::Unitest);
+		let verifier = ChainVerifier::new(Arc::new(storage), ConsensusParams::new(Magic::Unitest, ConsensusFork::NoFork));
 		assert!(verifier.verify(VerificationLevel::Full, &block.into()).is_ok());
->>>>>>> a2ae59c0
 	}
 
 	#[test]
