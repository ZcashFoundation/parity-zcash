<<<<<<< HEAD
#![allow(dead_code)]

use chain::{JoinSplit, JoinSplitProof, JoinSplitDescription};
use crypto::{BnU256, Pghr13Proof, pghr13_verify};

/// Join split verification error kind
#[derive(Debug)]
pub enum ErrorKind {
	/// Invalid join split zkp statement
	InvalidProof,
	/// Invalid raw bytes econding of proof
	InvalidEncoding,
}

/// Join split verification error
#[derive(Debug)]
pub struct Error {
	index: usize,
	kind: ErrorKind,
}

impl Error {
	pub fn proof(idx: usize) -> Self {
		Error { kind: ErrorKind::InvalidProof, index: idx }
	}

	pub fn encoding(idx: usize) -> Self {
		Error { kind: ErrorKind::InvalidEncoding, index: idx }
	}

	pub fn index(&self) -> usize { self.index }
}

=======
#[allow(dead_code)]
>>>>>>> b859c210
// blake2 hash of (random_seed, nullifier[0], nullifier[1], pub_key_hash) with 'ZcashComputehSig' personal token
pub fn compute_hsig(random_seed: &[u8; 32], nullifiers: &[[u8; 32]; 2], pub_key_hash: &[u8; 32]) -> [u8; 32] {
	use crypto::blake2::Params;

	let res = Params::new()
		.hash_length(32)
		.personal(b"ZcashComputehSig")
		.to_state()
		.update(&random_seed[..])
		.update(&nullifiers[0][..])
		.update(&nullifiers[1][..])
		.update(&pub_key_hash[..])
		.finalize();

	let mut result = [0u8; 32];
	result.copy_from_slice(res.as_bytes());
	result
}

pub fn verify(
	desc: &JoinSplitDescription,
	join_split: &JoinSplit,
	verifying_key: &crypto::Pghr13VerifyingKey,
) -> Result<(), ErrorKind>
{
	match desc.zkproof {
		JoinSplitProof::PHGR(ref proof_raw) => {
			let hsig = compute_hsig(&desc.random_seed, &desc.nullifiers, &join_split.pubkey.into());

			let mut input = Input::new(2176);
			input.push_hash(&desc.anchor);
			input.push_hash(&hsig);

			input.push_hash(&desc.nullifiers[0]);
			input.push_hash(&desc.macs[0]);

			input.push_hash(&desc.nullifiers[1]);
			input.push_hash(&desc.macs[1]);

			input.push_hash(&desc.commitments[0]);
			input.push_hash(&desc.commitments[1]);

			input.push_u64(desc.value_pub_old);
			input.push_u64(desc.value_pub_new);

			let proof = Pghr13Proof::from_raw(proof_raw).map_err(|_| ErrorKind::InvalidEncoding)?;

			if !pghr13_verify(verifying_key, &input.into_frs(), &proof) {
				return Err(ErrorKind::InvalidProof);
			}
		},
		JoinSplitProof::Groth(_) => {},
	}

	Ok(())
}

#[derive(Debug, Clone)]
pub struct Input {
	bits: bitvec::BitVec,
}

impl Input {
	fn new(size: usize) -> Self {
		Input { bits: bitvec::BitVec::with_capacity(size) }
	}

	fn push_u256(&mut self, val: BnU256) {
		for i in 0..256 {
			self.bits.push(val.get_bit(255-i).expect("for 0..256 index range will always return some; qeed"))
		}
	}

	fn push_hash(&mut self, val: &[u8; 32]) {
		self.push_bytes(&val[..])
	}

	fn push_u64(&mut self, val: u64) {
		let mut le = [0u8; 8];
		for i in 0..8 {
			le[i] = (val >> i*8) as u8;
		}
		self.push_bytes(&le[..]);
	}

	fn push_bytes(&mut self, vals: &[u8]) {
		for b in vals.iter()
			.flat_map(|&m| (0..8).rev().map(move |i| m >> i & 1 == 1))
		{
			self.bits.push(b);
		}
	}

	#[cfg(test)]
	pub(crate) fn bits(&self) -> &bitvec::BitVec {
		&self.bits
	}

	pub fn into_frs(self) -> Vec<crypto::Fr> {
		use crypto::Fr;

		let mut frs = Vec::new();

		for bits in self.bits.chunks(253)
		{
			let mut num = Fr::zero();
			let mut coeff = Fr::one();
			for bit in bits {
				num = if bit { num + coeff } else { num };
				coeff = coeff + coeff;
			}

			frs.push(num);
		}

		frs
	}
}

#[cfg(test)]
mod tests {

	use super::{compute_hsig, verify};
	use crypto;
	use chain::{JoinSplit, JoinSplitProof, JoinSplitDescription};

	fn hash(s: &'static str) -> [u8; 32] {
		use hex::FromHex;
		let mut bytes: Vec<u8> = s.from_hex().expect(&format!("hash '{}' is not actually a hash somehow", s));
		bytes.reverse();
		assert_eq!(bytes.len(), 32);
		let mut result = [0u8; 32];
		result.copy_from_slice(&bytes[..]);
		result
	}

	fn hash2(s: &'static str) -> [u8; 32] {
		use hex::FromHex;
		let bytes: Vec<u8> = s.from_hex().expect(&format!("hash '{}' is not actually a hash somehow", s));
		assert_eq!(bytes.len(), 32);
		let mut result = [0u8; 32];
		result.copy_from_slice(&bytes[..]);
		result
	}

	#[test]
	fn test_vectors() {
		assert_eq!(
			compute_hsig(
				&hash("6161616161616161616161616161616161616161616161616161616161616161"),
				&[
					hash("6262626262626262626262626262626262626262626262626262626262626262"),
					hash("6363636363636363636363636363636363636363636363636363636363636363"),
				],
				&hash("6464646464646464646464646464646464646464646464646464646464646464"),
			),
			hash("a8cba69f1fa329c055756b4af900f8a00b61e44f4cb8a1824ceb58b90a5b8113"),
		);

		assert_eq!(
			compute_hsig(
				&hash("0000000000000000000000000000000000000000000000000000000000000000"),
				&[
					hash("0000000000000000000000000000000000000000000000000000000000000000"),
					hash("0000000000000000000000000000000000000000000000000000000000000000"),
				],
				&hash("0000000000000000000000000000000000000000000000000000000000000000"),
			),
			hash("697322276b5dd93b12fb1fcbd2144b2960f24c73aac6c6a0811447be1e7f1e19"),
		);

		assert_eq!(
			compute_hsig(
				&hash("1f1e1d1c1b1a191817161514131211100f0e0d0c0b0a09080706050403020100"),
				&[
					hash("1f1e1d1c1b1a191817161514131211100f0e0d0c0b0a09080706050403020100"),
					hash("1f1e1d1c1b1a191817161514131211100f0e0d0c0b0a09080706050403020100"),
				],
				&hash("1f1e1d1c1b1a191817161514131211100f0e0d0c0b0a09080706050403020100"),
			),
			hash("b61110ec162693bc3d9ca7fb0eec3afd2e278e2f41394b3ff11d7cb761ad4b27"),
		);

		assert_eq!(
			compute_hsig(
				&hash("ffffffffffffffffffffffffffffffffffffffffffffffffffffffffffffffff"),
				&[
					hash("ffffffffffffffffffffffffffffffffffffffffffffffffffffffffffffffff"),
					hash("ffffffffffffffffffffffffffffffffffffffffffffffffffffffffffffffff"),
				],
				&hash("ffffffffffffffffffffffffffffffffffffffffffffffffffffffffffffffff"),
			),
			hash("4961048919f0ca79d49c9378c36a91a8767060001f4212fe6f7d426f3ccf9f32"),
		);


		assert_eq!(
			compute_hsig(
				&hash("1f1e1d1c1b1a191817161514131211100f0e0d0c0b0a09080706050403020100"),
				&[
					hash("1f1e1d1c1b1a191817161514131211100f0e0d0c0b0a09080706050403020100"),
					hash("1f1e1d1c1b1a191817161514131211100f0e0d0c0b0a09080706050403020100"),
				],
				&hash("1f1e1d1c1b1a191817161514131211100f0e0d0c0b0a09080706050403020100"),
			),
			hash("b61110ec162693bc3d9ca7fb0eec3afd2e278e2f41394b3ff11d7cb761ad4b27"),
		);
	}


	fn input_to_str(v: &super::Input) -> String {
		let mut s = String::new();
		for i in 0..v.bits().len() { if v.bits()[i] { s.push('1') } else { s.push('0') } }
		s
	}

	#[test]
	fn input1() {
		let mut input = super::Input::new(64);
		input.push_bytes(&[0x00, 0x01, 0x03, 0x12, 0xFF][..]);

		assert_eq!(
			&input_to_str(&input),
			"0000000000000001000000110001001011111111"
		);
	}

	#[test]
	fn input2() {
		let mut input = super::Input::new(64);
		input.push_u64(14250000);
		input.push_u64(0);
		assert_eq!(
			input.into_frs()[0].into_u256(),
			10161672.into()
		);
	}

	fn vkey() -> crypto::Pghr13VerifyingKey {
		crypto::json::pghr13::decode(include_bytes!("../../res/sprout-verifying-key.json")).expect("known to be good").into()
	}

	fn pgh13_proof(hex: &'static str) -> JoinSplitProof {
		use hex::FromHex;

		assert_eq!(hex.len(), 296*2);

		let bytes: Vec<u8> = hex.from_hex().expect("is static and should be good");
		let mut arr = [0u8; 296];
		arr[..].copy_from_slice(&bytes[..]);

		JoinSplitProof::PHGR(arr)
	}

	fn sample_pghr_proof() -> JoinSplitProof {
		pgh13_proof("022cbbb59465c880f50d42d0d49d6422197b5f823c2b3ffdb341869b98ed2eb2fd031b271702bda61ff885788363a7cf980a134c09a24c9911dc94cbe970bd613b700b0891fe8b8b05d9d2e7e51df9d6959bdf0a3f2310164afb197a229486a0e8e3808d76c75662b568839ebac7fbf740db9d576523282e6cdd1adf8b0f9c183ae95b0301fa1146d35af869cc47c51cfd827b7efceeca3c55884f54a68e38ee7682b5d102131b9b1198ed371e7e3da9f5a8b9ad394ab5a29f67a1d9b6ca1b8449862c69a5022e5d671e6989d33c182e0a6bbbe4a9da491dbd93ca3c01490c8f74a780479c7c031fb473670cacde779713dcd8cbdad802b8d418e007335919837becf46a3b1d0e02120af9d926bed2b28ed8a2b8307b3da2a171b3ee1bc1e6196773b570407df6b4")
	}

	#[test]
	fn smoky() {
		let js = JoinSplit {
			descriptions: vec![
				JoinSplitDescription {
					value_pub_new: 0,
					value_pub_old: 14250000,
					anchor: hash2("d7c612c817793191a1e68652121876d6b3bde40f4fa52bc314145ce6e5cdd259"),
					nullifiers: [
						hash2("7ae7c48e86173b231e84fbdcb4d8f569f28f71ebf0f9b5867f9d4c12e031a2ac"),
						hash2("c0108235936d2fa2d2c968654fbea2a89fde8522ec7c227d2ff3c10bff9c1197"),
					],
					commitments: [
						hash2("d8a290cca91f23792df8e56aed6c142eaa322e66360b5c49132b940689fb2bc5"),
						hash2("e77f7877bba6d2c4425d9861515cbe8a5c87dfd7cf159e9d4ac9ff63c096fbcd"),
					],
					ephemeral_key: [0u8; 32], // not used
					random_seed: hash2("b1624b703774e138c706ba394698fd33c58424bb1a8d22be0d7bc8fe58d369e8"),
					macs: [
						hash2("9836fe673c246d8d0cb1d7e1cc94acfa5b8d76010db8d53a36a3f0e33f0ccbc0"),
						hash2("f861b5e3d0a92e1c05c6bca775ba7389f6444f0e6cbd34141953220718594664"),
					],
					zkproof: sample_pghr_proof(),
					ciphertexts: [[0u8; 601]; 2],
				}
			],
			pubkey: hash2("cdb0469ee67776480be090cad2c7adc0bf59551ef6f1ac3119e5c29ab3b82dd9").into(),
			sig: [0u8; 64].into(), // not used
		};

		verify(&js.descriptions[0], &js, &vkey()).unwrap();
	}
}<|MERGE_RESOLUTION|>--- conflicted
+++ resolved
@@ -1,8 +1,5 @@
-<<<<<<< HEAD
-#![allow(dead_code)]
-
 use chain::{JoinSplit, JoinSplitProof, JoinSplitDescription};
-use crypto::{BnU256, Pghr13Proof, pghr13_verify};
+use crypto::{Pghr13Proof, pghr13_verify};
 
 /// Join split verification error kind
 #[derive(Debug)]
@@ -13,28 +10,6 @@
 	InvalidEncoding,
 }
 
-/// Join split verification error
-#[derive(Debug)]
-pub struct Error {
-	index: usize,
-	kind: ErrorKind,
-}
-
-impl Error {
-	pub fn proof(idx: usize) -> Self {
-		Error { kind: ErrorKind::InvalidProof, index: idx }
-	}
-
-	pub fn encoding(idx: usize) -> Self {
-		Error { kind: ErrorKind::InvalidEncoding, index: idx }
-	}
-
-	pub fn index(&self) -> usize { self.index }
-}
-
-=======
-#[allow(dead_code)]
->>>>>>> b859c210
 // blake2 hash of (random_seed, nullifier[0], nullifier[1], pub_key_hash) with 'ZcashComputehSig' personal token
 pub fn compute_hsig(random_seed: &[u8; 32], nullifiers: &[[u8; 32]; 2], pub_key_hash: &[u8; 32]) -> [u8; 32] {
 	use crypto::blake2::Params;
@@ -100,12 +75,6 @@
 impl Input {
 	fn new(size: usize) -> Self {
 		Input { bits: bitvec::BitVec::with_capacity(size) }
-	}
-
-	fn push_u256(&mut self, val: BnU256) {
-		for i in 0..256 {
-			self.bits.push(val.get_bit(255-i).expect("for 0..256 index range will always return some; qeed"))
-		}
 	}
 
 	fn push_hash(&mut self, val: &[u8; 32]) {
