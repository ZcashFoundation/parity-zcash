use primitives::compact::Compact;
use primitives::hash::H256;
use primitives::bigint::{Uint, U256};
use chain::{IndexedBlockHeader, BlockHeader};
use network::{Network, ConsensusParams, BitcoinCashConsensusParams};
use storage::BlockHeaderProvider;
use timestamp::median_timestamp_inclusive;
use work::{is_retarget_height, work_required_testnet, work_required_retarget};

use constants::{
	DOUBLE_SPACING_SECONDS, TARGET_SPACING_SECONDS, RETARGETING_INTERVAL
};

/// Returns work required for given header for the post-HF Bitcoin Cash block
pub fn work_required_bitcoin_cash(parent_header: IndexedBlockHeader, time: u32, height: u32, store: &BlockHeaderProvider, consensus: &ConsensusParams, fork: &BitcoinCashConsensusParams, max_bits: Compact) -> Compact {
	// special processing of Bitcoin Cash difficulty adjustment hardfork (Nov 2017), where difficulty is adjusted after each block
	// `height` is the height of the new block => comparison is shifted by one
	if height.saturating_sub(1) >= fork.difficulty_adjustion_height {
		return work_required_bitcoin_cash_adjusted(parent_header, time, height, store, consensus);
	}

	if is_retarget_height(height) {
		return work_required_retarget(parent_header.raw, height, store, max_bits);
	}

	if consensus.network == Network::Testnet {
		return work_required_testnet(parent_header.hash, time, height, store, consensus)
	}

	if parent_header.raw.bits == max_bits {
		return parent_header.raw.bits;
	}

	// REQ-7 Difficulty adjustement in case of hashrate drop
	// In case the MTP of the tip of the chain is 12h or more after the MTP 6 block before the tip,
	// the proof of work target is increased by a quarter, or 25%, which corresponds to a difficulty
	// reduction of 20%.
	let ancient_block_ref = (height - 6 - 1).into();
	let ancient_header = store.block_header(ancient_block_ref)
		.expect("parent_header.bits != max_bits; difficulty is max_bits for first RETARGETING_INTERVAL height; RETARGETING_INTERVAL > 7; qed");

	let ancient_timestamp = median_timestamp_inclusive(ancient_header.hash(), store);
	let parent_timestamp = median_timestamp_inclusive(parent_header.hash.clone(), store);
	let timestamp_diff = parent_timestamp.checked_sub(ancient_timestamp).unwrap_or_default();
	if timestamp_diff < 43_200 {
		// less than 12h => no difficulty change needed
		return parent_header.raw.bits;
	}

	let mut new_bits: U256 = parent_header.raw.bits.into();
	let max_bits: U256 = max_bits.into();
	new_bits = new_bits + (new_bits >> 2);
	if new_bits > max_bits {
		new_bits = max_bits
	}

	new_bits.into()
}

/// Algorithm to adjust difficulty after each block. Implementation is based on Bitcoin ABC commit:
/// https://github.com/Bitcoin-ABC/bitcoin-abc/commit/be51cf295c239ff6395a0aa67a3e13906aca9cb2
fn work_required_bitcoin_cash_adjusted(parent_header: IndexedBlockHeader, time: u32, height: u32, store: &BlockHeaderProvider, consensus: &ConsensusParams) -> Compact {
	/// To reduce the impact of timestamp manipulation, we select the block we are
	/// basing our computation on via a median of 3.
	fn suitable_block(mut header2: BlockHeader, store: &BlockHeaderProvider) -> BlockHeader {
		let reason = "header.height >= RETARGETNG_INTERVAL; RETARGETING_INTERVAL > 2; qed";
		let mut header1 = store.block_header(header2.previous_header_hash.clone().into()).expect(reason);
		let mut header0 = store.block_header(header1.previous_header_hash.clone().into()).expect(reason);

		if header0.time > header2.time {
			::std::mem::swap(&mut header0, &mut header2);
		}
		if header0.time > header1.time {
			::std::mem::swap(&mut header0, &mut header1);
		}
		if header1.time > header2.time {
			::std::mem::swap(&mut header1, &mut header2);
		}

		header1
	}

	/// Get block proof.
	fn block_proof(header: &BlockHeader) -> U256 {
		let proof: U256 = header.bits.into();
		// We need to compute 2**256 / (bnTarget+1), but we can't represent 2**256
		// as it's too large for a arith_uint256. However, as 2**256 is at least as
		// large as bnTarget+1, it is equal to ((2**256 - bnTarget - 1) /
		// (bnTarget+1)) + 1, or ~bnTarget / (nTarget+1) + 1.
		(!proof / (proof + U256::one())) + U256::one()
	}

	/// Compute chain work between two blocks. Last block work is included. First block work is excluded.
	fn compute_work_between_blocks(first: H256, last: &BlockHeader, store: &BlockHeaderProvider) -> U256 {
		debug_assert!(last.hash() != first);
		let mut chain_work: U256 = block_proof(last);
		let mut prev_hash = last.previous_header_hash.clone();
		loop {
			let header = store.block_header(prev_hash.into())
				.expect("last header is on main chain; first is at height last.height - 144; it is on main chain; qed");

			chain_work = chain_work + block_proof(&header);
			prev_hash = header.previous_header_hash;
			if prev_hash == first {
				return chain_work;
			}
		}
	}

	/// Compute the a target based on the work done between 2 blocks and the time
	/// required to produce that work.
	fn compute_target(first_header: BlockHeader, last_header: BlockHeader, store: &BlockHeaderProvider) -> U256 {
		// From the total work done and the time it took to produce that much work,
		// we can deduce how much work we expect to be produced in the targeted time
		// between blocks.
		let mut work = compute_work_between_blocks(first_header.hash(), &last_header, store);
		work = work * TARGET_SPACING_SECONDS.into();

		// In order to avoid difficulty cliffs, we bound the amplitude of the
		// adjustement we are going to do.
		debug_assert!(last_header.time > first_header.time);
		let mut actual_timespan = last_header.time - first_header.time;
		if actual_timespan > 288 * TARGET_SPACING_SECONDS {
			actual_timespan = 288 * TARGET_SPACING_SECONDS;
		} else if actual_timespan < 72 * TARGET_SPACING_SECONDS {
			actual_timespan = 72 * TARGET_SPACING_SECONDS;
		}

		let work = work / actual_timespan.into();

		// We need to compute T = (2^256 / W) - 1 but 2^256 doesn't fit in 256 bits.
		// By expressing 1 as W / W, we get (2^256 - W) / W, and we can compute
		// 2^256 - W as the complement of W.
		(!work) / work
	}

	// This cannot handle the genesis block and early blocks in general.
	debug_assert!(height > 0);

	// Special difficulty rule for testnet:
	// If the new block's timestamp is more than 2 * 10 minutes then allow
	// mining of a min-difficulty block.
<<<<<<< HEAD
	let max_bits = consensus.network.max_bits(&consensus.fork);
	if consensus.network == Network::Testnet {
=======
	let max_bits = consensus.network.max_bits();
	if consensus.network == Network::Testnet || consensus.network == Network::Unitest {
>>>>>>> 5606bb48
		let max_time_gap = parent_header.raw.time + DOUBLE_SPACING_SECONDS;
		if time > max_time_gap {
			return max_bits.into();
		}
	}

	// Compute the difficulty based on the full adjustement interval.
	let last_height = height - 1;
	debug_assert!(last_height >= RETARGETING_INTERVAL);

	// Get the last suitable block of the difficulty interval.
	let last_header = suitable_block(parent_header.raw, store);

	// Get the first suitable block of the difficulty interval.
	let first_height = last_height - 144;
	let first_header = store.block_header(first_height.into())
		.expect("last_height >= RETARGETING_INTERVAL; RETARGETING_INTERVAL - 144 > 0; qed");
	let first_header = suitable_block(first_header, store);

	// Compute the target based on time and work done during the interval.
	let next_target = compute_target(first_header, last_header, store);
	let max_bits = consensus.network.max_bits(&consensus.fork);
	if next_target > max_bits {
		return max_bits.into();
	}

	next_target.into()
}

#[cfg(test)]
pub mod tests {
	use std::collections::HashMap;
	use primitives::bytes::Bytes;
	use primitives::hash::H256;
	use primitives::bigint::U256;
	use network::{Network, ConsensusParams, BitcoinCashConsensusParams, ConsensusFork};
	use storage::{BlockHeaderProvider, BlockRef};
	use chain::BlockHeader;
	use work::work_required;
	use super::work_required_bitcoin_cash_adjusted;

	#[derive(Default)]
	pub struct MemoryBlockHeaderProvider {
		pub by_height: Vec<BlockHeader>,
		pub by_hash: HashMap<H256, usize>,
	}

	impl MemoryBlockHeaderProvider {
		pub fn last(&self) -> &BlockHeader {
			self.by_height.last().unwrap()
		}

		pub fn insert(&mut self, header: BlockHeader) {
			self.by_hash.insert(header.hash(), self.by_height.len());
			self.by_height.push(header);
		}
	}

	impl BlockHeaderProvider for MemoryBlockHeaderProvider {
		fn block_header_bytes(&self, _block_ref: BlockRef) -> Option<Bytes> {
			unimplemented!()
		}

		fn block_header(&self, block_ref: BlockRef) -> Option<BlockHeader> {
			match block_ref {
				BlockRef::Hash(ref hash) => self.by_hash.get(hash).map(|h| &self.by_height[*h]).cloned(),
				BlockRef::Number(height) => self.by_height.get(height as usize).cloned(),
			}
		}
	}

	// original test link:
	// https://github.com/bitcoinclassic/bitcoinclassic/blob/8bf1fb856df44d1b790b0b835e4c1969be736e25/src/test/pow_tests.cpp#L108
	#[test]
	fn bitcoin_cash_req7() {
		let main_consensus = ConsensusParams::new(Network::Mainnet, ConsensusFork::BitcoinCore);
		let uahf_consensus = ConsensusParams::new(Network::Mainnet, ConsensusFork::BitcoinCash(BitcoinCashConsensusParams {
			height: 1000,
			difficulty_adjustion_height: 0xffffffff,
			monolith_time: 0xffffffff,
			magnetic_anomaly_time: 0xffffffff,
		}));
		let mut header_provider = MemoryBlockHeaderProvider::default();
		header_provider.insert(BlockHeader {
				version: 0,
				previous_header_hash: 0.into(),
				merkle_root_hash: 0.into(),
				time: 1269211443,
				bits: 0x207fffff.into(),
				nonce: 0.into(),
				hash_final_sapling_root: None,
				equihash_solution: None,
			});

		// create x100 pre-HF blocks
		for height in 1..1000 {
			let mut header = header_provider.block_header((height - 1).into()).unwrap();
			header.previous_header_hash = header.hash();
			header.time = header.time + 10 * 60;
			header_provider.insert(header);
		}

		// create x10 post-HF blocks every 2 hours
		// MTP still less than 12h
		for height in 1000..1010 {
			let mut header = header_provider.block_header((height - 1).into()).unwrap();
			header.previous_header_hash = header.hash();
			header.time = header.time + 2 * 60 * 60;
			header_provider.insert(header.clone());

			let main_bits: u32 = work_required(header.hash(), 0, height as u32, &header_provider, &main_consensus).into();
			assert_eq!(main_bits, 0x207fffff_u32);
			let uahf_bits: u32 = work_required(header.hash(), 0, height as u32, &header_provider, &uahf_consensus).into();
			assert_eq!(uahf_bits, 0x207fffff_u32);
		}

		// MTP becames greater than 12h
		let mut header = header_provider.block_header(1009.into()).unwrap();
		header.previous_header_hash = header.hash();
		header.time = header.time + 2 * 60 * 60;
		header_provider.insert(header.clone());

		let main_bits: u32 = work_required(header.hash(), 0, 1010, &header_provider, &main_consensus).into();
		assert_eq!(main_bits, 0x207fffff_u32);
		let uahf_bits: u32 = work_required(header.hash(), 0, 1010, &header_provider, &uahf_consensus).into();
		assert_eq!(uahf_bits, 0x1d00ffff_u32);
	}

	// original test link:
	// https://github.com/Bitcoin-ABC/bitcoin-abc/blob/d8eac91f8d16716eed0ad11ccac420122280bb13/src/test/pow_tests.cpp#L193
	#[test]
	fn bitcoin_cash_adjusted_difficulty() {
		let uahf_consensus = ConsensusParams::new(Network::Mainnet, ConsensusFork::BitcoinCash(BitcoinCashConsensusParams {
			height: 1000,
			difficulty_adjustion_height: 0xffffffff,
			monolith_time: 0xffffffff,
			magnetic_anomaly_time: 0xffffffff,
		}));


		let limit_bits = uahf_consensus.network.max_bits(&ConsensusFork::BitcoinCore);
		let initial_bits = limit_bits >> 4;
		let mut header_provider = MemoryBlockHeaderProvider::default();

		// Genesis block.
		header_provider.insert(BlockHeader {
				version: 0,
				previous_header_hash: 0.into(),
				merkle_root_hash: 0.into(),
				time: 1269211443,
				bits: initial_bits.into(),
				nonce: 0.into(),
				hash_final_sapling_root: None,
				equihash_solution: None,
			});

		// Pile up some blocks every 10 mins to establish some history.
		for height in 1..2050 {
			let mut header = header_provider.block_header((height - 1).into()).unwrap();
			header.previous_header_hash = header.hash();
			header.time = header.time + 600;
			header_provider.insert(header);
		}

		// Difficulty stays the same as long as we produce a block every 10 mins.
		let current_bits = work_required_bitcoin_cash_adjusted(header_provider.block_header(2049.into()).unwrap().into(),
			0, 2050, &header_provider, &uahf_consensus);
		for height in 2050..2060 {
			let mut header = header_provider.block_header((height - 1).into()).unwrap();
			header.previous_header_hash = header.hash();
			header.time = header.time + 600;
			header.bits = current_bits;
			header_provider.insert(header);

			let calculated_bits = work_required_bitcoin_cash_adjusted(header_provider.block_header(height.into()).unwrap().into(),
				0, height + 1, &header_provider, &uahf_consensus);
			debug_assert_eq!(calculated_bits, current_bits);
		}

		// Make sure we skip over blocks that are out of wack. To do so, we produce
		// a block that is far in the future
		let mut header = header_provider.block_header(2059.into()).unwrap();
		header.previous_header_hash = header.hash();
		header.time = header.time + 6000;
		header.bits = current_bits;
		header_provider.insert(header);
		let calculated_bits = work_required_bitcoin_cash_adjusted(header_provider.block_header(2060.into()).unwrap().into(),
			0, 2061, &header_provider, &uahf_consensus);
		debug_assert_eq!(calculated_bits, current_bits);

		// .. and then produce a block with the expected timestamp.
		let mut header = header_provider.block_header(2060.into()).unwrap();
		header.previous_header_hash = header.hash();
		header.time = header.time + 2 * 600 - 6000;
		header.bits = current_bits;
		header_provider.insert(header);
		let calculated_bits = work_required_bitcoin_cash_adjusted(header_provider.block_header(2061.into()).unwrap().into(),
			0, 2062, &header_provider, &uahf_consensus);
		debug_assert_eq!(calculated_bits, current_bits);

		// The system should continue unaffected by the block with a bogous timestamps.
		for height in 2062..2082 {
			let mut header = header_provider.block_header((height - 1).into()).unwrap();
			header.previous_header_hash = header.hash();
			header.time = header.time + 600;
			header.bits = current_bits;
			header_provider.insert(header);

			let calculated_bits = work_required_bitcoin_cash_adjusted(header_provider.block_header(height.into()).unwrap().into(),
				0, height + 1, &header_provider, &uahf_consensus);
			debug_assert_eq!(calculated_bits, current_bits);
		}

		// We start emitting blocks slightly faster. The first block has no impact.
		let mut header = header_provider.block_header(2081.into()).unwrap();
		header.previous_header_hash = header.hash();
		header.time = header.time + 550;
		header.bits = current_bits;
		header_provider.insert(header);
		let calculated_bits = work_required_bitcoin_cash_adjusted(header_provider.block_header(2082.into()).unwrap().into(),
			0, 2083, &header_provider, &uahf_consensus);
		debug_assert_eq!(calculated_bits, current_bits);

		// Now we should see difficulty increase slowly.
		let mut current_bits = current_bits;
		for height in 2083..2093 {
			let mut header = header_provider.block_header((height - 1).into()).unwrap();
			header.previous_header_hash = header.hash();
			header.time = header.time + 550;
			header.bits = current_bits;
			header_provider.insert(header);

			let calculated_bits = work_required_bitcoin_cash_adjusted(header_provider.block_header(height.into()).unwrap().into(),
				0, height + 1, &header_provider, &uahf_consensus);

			let current_work: U256 = current_bits.into();
			let calculated_work: U256 = calculated_bits.into();
			debug_assert!(calculated_work < current_work);
			debug_assert!((current_work - calculated_work) < (current_work >> 10));

			current_bits = calculated_bits;
		}

		// Check the actual value.
		debug_assert_eq!(current_bits, 0x1c0fe7b1.into());

		// If we dramatically shorten block production, difficulty increases faster.
		for height in 2093..2113 {
			let mut header = header_provider.block_header((height - 1).into()).unwrap();
			header.previous_header_hash = header.hash();
			header.time = header.time + 10;
			header.bits = current_bits;
			header_provider.insert(header);

			let calculated_bits = work_required_bitcoin_cash_adjusted(header_provider.block_header(height.into()).unwrap().into(),
				0, height + 1, &header_provider, &uahf_consensus);

			let current_work: U256 = current_bits.into();
			let calculated_work: U256 = calculated_bits.into();
			debug_assert!(calculated_work < current_work);
			debug_assert!((current_work - calculated_work) < (current_work >> 4));

			current_bits = calculated_bits;
		}

		// Check the actual value.
		debug_assert_eq!(current_bits, 0x1c0db19f.into());

		// We start to emit blocks significantly slower. The first block has no
		// impact.
		let mut header = header_provider.block_header(2112.into()).unwrap();
		header.previous_header_hash = header.hash();
		header.time = header.time + 6000;
		header.bits = current_bits;
		header_provider.insert(header);
		let mut current_bits = work_required_bitcoin_cash_adjusted(header_provider.block_header(2113.into()).unwrap().into(),
			0, 2114, &header_provider, &uahf_consensus);

		// Check the actual value.
		debug_assert_eq!(current_bits, 0x1c0d9222.into());

		// If we dramatically slow down block production, difficulty decreases.
		for height in 2114..2207 {
			let mut header = header_provider.block_header((height - 1).into()).unwrap();
			header.previous_header_hash = header.hash();
			header.time = header.time + 6000;
			header.bits = current_bits;
			header_provider.insert(header);

			let calculated_bits = work_required_bitcoin_cash_adjusted(header_provider.block_header(height.into()).unwrap().into(),
				0, height + 1, &header_provider, &uahf_consensus);

			let current_work: U256 = current_bits.into();
			let calculated_work: U256 = calculated_bits.into();
			debug_assert!(calculated_work < limit_bits);
			debug_assert!(calculated_work > current_work);
			debug_assert!((calculated_work - current_work) < (current_work >> 3));

			current_bits = calculated_bits;
		}

		// Check the actual value.
		debug_assert_eq!(current_bits, 0x1c2f13b9.into());

		// Due to the window of time being bounded, next block's difficulty actually
		// gets harder.
		let mut header = header_provider.block_header(2206.into()).unwrap();
		header.previous_header_hash = header.hash();
		header.time = header.time + 6000;
		header.bits = current_bits;
		header_provider.insert(header);
		let mut current_bits = work_required_bitcoin_cash_adjusted(header_provider.block_header(2207.into()).unwrap().into(),
			0, 2208, &header_provider, &uahf_consensus);
		debug_assert_eq!(current_bits, 0x1c2ee9bf.into());

		// And goes down again. It takes a while due to the window being bounded and
		// the skewed block causes 2 blocks to get out of the window.
		for height in 2208..2400 {
			let mut header = header_provider.block_header((height - 1).into()).unwrap();
			header.previous_header_hash = header.hash();
			header.time = header.time + 6000;
			header.bits = current_bits;
			header_provider.insert(header);

			let calculated_bits = work_required_bitcoin_cash_adjusted(header_provider.block_header(height.into()).unwrap().into(),
				0, height + 1, &header_provider, &uahf_consensus);

			let current_work: U256 = current_bits.into();
			let calculated_work: U256 = calculated_bits.into();
			debug_assert!(calculated_work <= limit_bits);
			debug_assert!(calculated_work > current_work);
			debug_assert!((calculated_work - current_work) < (current_work >> 3));

			current_bits = calculated_bits;
		}

		// Check the actual value.
		debug_assert_eq!(current_bits, 0x1d00ffff.into());

		// Once the difficulty reached the minimum allowed level, it doesn't get any
		// easier.
		for height in 2400..2405 {
			let mut header = header_provider.block_header((height - 1).into()).unwrap();
			header.previous_header_hash = header.hash();
			header.time = header.time + 6000;
			header.bits = current_bits;
			header_provider.insert(header);

			let calculated_bits = work_required_bitcoin_cash_adjusted(header_provider.block_header(height.into()).unwrap().into(),
				0, height + 1, &header_provider, &uahf_consensus);
			debug_assert_eq!(calculated_bits, limit_bits.into());

			current_bits = calculated_bits;
		}
	}
}<|MERGE_RESOLUTION|>--- conflicted
+++ resolved
@@ -140,13 +140,8 @@
 	// Special difficulty rule for testnet:
 	// If the new block's timestamp is more than 2 * 10 minutes then allow
 	// mining of a min-difficulty block.
-<<<<<<< HEAD
 	let max_bits = consensus.network.max_bits(&consensus.fork);
-	if consensus.network == Network::Testnet {
-=======
-	let max_bits = consensus.network.max_bits();
 	if consensus.network == Network::Testnet || consensus.network == Network::Unitest {
->>>>>>> 5606bb48
 		let max_time_gap = parent_header.raw.time + DOUBLE_SPACING_SECONDS;
 		if time > max_time_gap {
 			return max_bits.into();
